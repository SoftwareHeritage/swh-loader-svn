--- conflicted
+++ resolved
@@ -1,10 +1,3 @@
-<<<<<<< HEAD
-swh-loader-svn (0.0.32-1~swh1~bpo9+1) stretch-swh; urgency=medium
-
-  * Rebuild for stretch-backports.
-
- -- Antoine R. Dumont (@ardumont) <antoine.romain.dumont@gmail.com>  Wed, 08 Nov 2017 13:22:42 +0100
-=======
 swh-loader-svn (0.0.33-1~swh1) unstable-swh; urgency=medium
 
   * v0.0.33
@@ -12,7 +5,6 @@
   * swh.loader.svn.loader: Fix special symlink case
 
  -- Antoine R. Dumont (@ardumont) <antoine.romain.dumont@gmail.com>  Fri, 08 Dec 2017 17:38:37 +0100
->>>>>>> 57c686e7
 
 swh-loader-svn (0.0.32-1~swh1) unstable-swh; urgency=medium
 
