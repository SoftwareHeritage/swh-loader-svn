--- conflicted
+++ resolved
@@ -1,17 +1,9 @@
-<<<<<<< HEAD
-swh-loader-svn (0.0.6-1~swh1~bpo9+1) stretch-swh; urgency=medium
-
-  * Rebuild for stretch-backports.
-
- -- Antoine R. Dumont (@ardumont) <antoine.romain.dumont@gmail.com>  Wed, 25 May 2016 23:53:10 +0200
-=======
 swh-loader-svn (0.0.7-1~swh1) unstable-swh; urgency=medium
 
   * v0.0.7
   * d/control: Bump dependency version to latest swh-model
 
  -- Antoine R. Dumont (@ardumont) <antoine.romain.dumont@gmail.com>  Thu, 26 May 2016 16:10:32 +0200
->>>>>>> f190f03d
 
 swh-loader-svn (0.0.6-1~swh1) unstable-swh; urgency=medium
 
