--- conflicted
+++ resolved
@@ -1,10 +1,3 @@
-<<<<<<< HEAD
-swh-loader-svn (1.5.0-1~swh1~bpo10+1) buster-swh; urgency=medium
-
-  * Rebuild for buster-swh
-
- -- Software Heritage autobuilder (on jenkins-debian1) <jenkins@jenkins-debian1.internal.softwareheritage.org>  Wed, 14 Dec 2022 12:59:09 +0000
-=======
 swh-loader-svn (1.6.0-1~swh1) unstable-swh; urgency=medium
 
   * New upstream release 1.6.0     - (tagged by Antoine Lambert
@@ -12,7 +5,6 @@
   * Upstream changes:     - version 1.6.0
 
  -- Software Heritage autobuilder (on jenkins-debian1) <jenkins@jenkins-debian1.internal.softwareheritage.org>  Mon, 06 Mar 2023 13:05:30 +0000
->>>>>>> 9934435e
 
 swh-loader-svn (1.5.0-1~swh1) unstable-swh; urgency=medium
 
