<<<<<<< HEAD
swh-loader-svn (0.0.13-1~swh1~bpo9+1) stretch-swh; urgency=medium

  * Rebuild for stretch-backports.

 -- Antoine R. Dumont (@ardumont) <antoine.romain.dumont@gmail.com>  Thu, 18 Aug 2016 10:30:13 +0200
=======
swh-loader-svn (0.0.14-1~swh1) unstable-swh; urgency=medium

  * v0.0.14
  * Update svn loader to register origin_visit's state

 -- Antoine R. Dumont (@ardumont) <antoine.romain.dumont@gmail.com>  Tue, 23 Aug 2016 16:38:16 +0200
>>>>>>> 07d8e9f0

swh-loader-svn (0.0.13-1~swh1) unstable-swh; urgency=medium

  * v0.0.13

 -- Antoine R. Dumont (@ardumont) <antoine.romain.dumont@gmail.com>  Thu, 18 Aug 2016 10:30:13 +0200

swh-loader-svn (0.0.12-1~swh1) unstable-swh; urgency=medium

  * v0.0.12
  * Inhibit keyword expansion during export phase (svn update)

 -- Antoine R. Dumont (@ardumont) <antoine.romain.dumont@gmail.com>  Wed, 06 Jul 2016 16:17:51 +0200

swh-loader-svn (0.0.11-1~swh1) unstable-swh; urgency=medium

  * v0.0.11
  * Reschedule when error on loading an svn repository
  * Start from last known revision
  * Permit to load local mirror with remote mirror origin

 -- Antoine R. Dumont (@ardumont) <antoine.romain.dumont@gmail.com>  Fri, 01 Jul 2016 16:51:37 +0200

swh-loader-svn (0.0.10-1~swh1) unstable-swh; urgency=medium

  * v0.0.10
  * Add retry policy around britle action (connection to remote svn
    server)

 -- Antoine R. Dumont (@ardumont) <antoine.romain.dumont@gmail.com>  Sat, 25 Jun 2016 11:30:34 +0200

swh-loader-svn (0.0.9-1~swh1) unstable-swh; urgency=medium

  * v0.0.9
  * Restrict loader to 2 possible policies: swh, git-svn
  * Improve coverage
  * Update README

 -- Antoine R. Dumont (@ardumont) <antoine.romain.dumont@gmail.com>  Fri, 24 Jun 2016 13:56:54 +0200

swh-loader-svn (0.0.8-1~swh1) unstable-swh; urgency=medium

  * v0.0.8
  * Use remote-access approach to hash and compute hashes from svn
  * repository (migrate major dependency from pysvn to subvertpy)

 -- Antoine R. Dumont (@ardumont) <antoine.romain.dumont@gmail.com>  Sat, 11 Jun 2016 19:55:54 +0200

swh-loader-svn (0.0.7-1~swh1) unstable-swh; urgency=medium

  * v0.0.7
  * d/control: Bump dependency version to latest swh-model

 -- Antoine R. Dumont (@ardumont) <antoine.romain.dumont@gmail.com>  Thu, 26 May 2016 16:10:32 +0200

swh-loader-svn (0.0.6-1~swh1) unstable-swh; urgency=medium

  * v0.0.6
  * d/control: Bump swh-model dependency
  * Simplify ignore folder corner cases
  * Rework log

 -- Antoine R. Dumont (@ardumont) <antoine.romain.dumont@gmail.com>  Wed, 25 May 2016 23:53:10 +0200

swh-loader-svn (0.0.5-1~swh1) unstable-swh; urgency=medium

  * v0.0.5
  * Add svn update behavior as option (default to True)
  * d/control: Bump dependency version to swh-loader-core

 -- Antoine R. Dumont (@ardumont) <antoine.romain.dumont@gmail.com>  Wed, 25 May 2016 12:44:35 +0200

swh-loader-svn (0.0.4-1~swh1) unstable-swh; urgency=medium

  * v0.0.4
  * Add options for git-svn like behavior (git svn clone <url> --no-
    metadata)
  * Ignore empty folder
  * Add extra-line in svn commit message
  * No revision metadata (beware that this break the update repo
  * mechanism)
  * Also, use <user>@<repo-uuid> pattern for committer/author

 -- Antoine R. Dumont (@ardumont) <antoine.romain.dumont@gmail.com>  Tue, 24 May 2016 17:04:40 +0200

swh-loader-svn (0.0.3-1~swh1) unstable-swh; urgency=medium

  * v0.0.3
  * Improve filesystem cleanup (before: left empty directory)
  * Use pysvn to extract uuid information (before: subprocess with
    subversion call)
  * Keep the working copy's name on the local checkout

 -- Antoine R. Dumont (@ardumont) <antoine.romain.dumont@gmail.com>  Fri, 15 Apr 2016 16:10:51 +0200

swh-loader-svn (0.0.2-1~swh1) unstable-swh; urgency=medium

  * v0.0.2
  * Update to the right swh dependencies.

 -- Antoine R. Dumont (@ardumont) <antoine.romain.dumont@gmail.com>  Fri, 15 Apr 2016 13:02:04 +0200

swh-loader-svn (0.0.1-1~swh1) unstable-swh; urgency=medium

  * Initial release
  * v0.0.1

 -- Antoine R. Dumont (@ardumont) <antoine.romain.dumont@gmail.com>  Wed, 13 Apr 2016 16:46:37 +0200<|MERGE_RESOLUTION|>--- conflicted
+++ resolved
@@ -1,17 +1,9 @@
-<<<<<<< HEAD
-swh-loader-svn (0.0.13-1~swh1~bpo9+1) stretch-swh; urgency=medium
-
-  * Rebuild for stretch-backports.
-
- -- Antoine R. Dumont (@ardumont) <antoine.romain.dumont@gmail.com>  Thu, 18 Aug 2016 10:30:13 +0200
-=======
 swh-loader-svn (0.0.14-1~swh1) unstable-swh; urgency=medium
 
   * v0.0.14
   * Update svn loader to register origin_visit's state
 
  -- Antoine R. Dumont (@ardumont) <antoine.romain.dumont@gmail.com>  Tue, 23 Aug 2016 16:38:16 +0200
->>>>>>> 07d8e9f0
 
 swh-loader-svn (0.0.13-1~swh1) unstable-swh; urgency=medium
 
