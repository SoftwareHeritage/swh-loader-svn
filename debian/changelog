<<<<<<< HEAD
swh-loader-svn (0.0.18-1~swh1~bpo9+1) stretch-swh; urgency=medium

  * Rebuild for stretch-backports.

 -- Antoine R. Dumont (@ardumont) <antoine.romain.dumont@gmail.com>  Thu, 15 Dec 2016 10:57:26 +0100
=======
swh-loader-svn (0.0.19-1~swh1) unstable-swh; urgency=medium

  * v0.0.19
  * Rename task_queue adequately
  * Fix - Remove empty temporary directory in corner cases
  * Fix generator issue when using local storage

 -- Antoine R. Dumont (@ardumont) <antoine.romain.dumont@gmail.com>  Fri, 06 Jan 2017 14:10:19 +0100
>>>>>>> ea2e0435

swh-loader-svn (0.0.18-1~swh1) unstable-swh; urgency=medium

  * v0.0.18
  * Add check revision hash computation divergence during loading
  * Add task to load a svn repository from an archive dump and load the
  * repository
  * Raise error when svn:externals keyword is encountered (T610) since
  * it's not dealt with yet.
  * Revert modifications related to svn:eol-style since no good policy
    has
  * been found yet to deal with it

 -- Antoine R. Dumont (@ardumont) <antoine.romain.dumont@gmail.com>  Thu, 15 Dec 2016 10:57:26 +0100

swh-loader-svn (0.0.17-1~swh1) unstable-swh; urgency=medium

  * v0.0.17
  * Force eol conversion when needed

 -- Antoine R. Dumont (@ardumont) <antoine.romain.dumont@gmail.com>  Thu, 08 Dec 2016 18:25:55 +0100

swh-loader-svn (0.0.16-1~swh1) unstable-swh; urgency=medium

  * v0.0.16
  * Improve origin_visit policy

 -- Antoine R. Dumont (@ardumont) <antoine.romain.dumont@gmail.com>  Fri, 26 Aug 2016 15:59:31 +0200

swh-loader-svn (0.0.15-1~swh1) unstable-swh; urgency=medium

  * v0.0.15
  * Update svn loader to register origin_visit's state

 -- Antoine R. Dumont (@ardumont) <antoine.romain.dumont@gmail.com>  Wed, 24 Aug 2016 14:56:54 +0200

swh-loader-svn (0.0.14-1~swh1) unstable-swh; urgency=medium

  * v0.0.14
  * Update svn loader to register origin_visit's state

 -- Antoine R. Dumont (@ardumont) <antoine.romain.dumont@gmail.com>  Tue, 23 Aug 2016 16:38:16 +0200

swh-loader-svn (0.0.13-1~swh1) unstable-swh; urgency=medium

  * v0.0.13

 -- Antoine R. Dumont (@ardumont) <antoine.romain.dumont@gmail.com>  Thu, 18 Aug 2016 10:30:13 +0200

swh-loader-svn (0.0.12-1~swh1) unstable-swh; urgency=medium

  * v0.0.12
  * Inhibit keyword expansion during export phase (svn update)

 -- Antoine R. Dumont (@ardumont) <antoine.romain.dumont@gmail.com>  Wed, 06 Jul 2016 16:17:51 +0200

swh-loader-svn (0.0.11-1~swh1) unstable-swh; urgency=medium

  * v0.0.11
  * Reschedule when error on loading an svn repository
  * Start from last known revision
  * Permit to load local mirror with remote mirror origin

 -- Antoine R. Dumont (@ardumont) <antoine.romain.dumont@gmail.com>  Fri, 01 Jul 2016 16:51:37 +0200

swh-loader-svn (0.0.10-1~swh1) unstable-swh; urgency=medium

  * v0.0.10
  * Add retry policy around britle action (connection to remote svn
    server)

 -- Antoine R. Dumont (@ardumont) <antoine.romain.dumont@gmail.com>  Sat, 25 Jun 2016 11:30:34 +0200

swh-loader-svn (0.0.9-1~swh1) unstable-swh; urgency=medium

  * v0.0.9
  * Restrict loader to 2 possible policies: swh, git-svn
  * Improve coverage
  * Update README

 -- Antoine R. Dumont (@ardumont) <antoine.romain.dumont@gmail.com>  Fri, 24 Jun 2016 13:56:54 +0200

swh-loader-svn (0.0.8-1~swh1) unstable-swh; urgency=medium

  * v0.0.8
  * Use remote-access approach to hash and compute hashes from svn
  * repository (migrate major dependency from pysvn to subvertpy)

 -- Antoine R. Dumont (@ardumont) <antoine.romain.dumont@gmail.com>  Sat, 11 Jun 2016 19:55:54 +0200

swh-loader-svn (0.0.7-1~swh1) unstable-swh; urgency=medium

  * v0.0.7
  * d/control: Bump dependency version to latest swh-model

 -- Antoine R. Dumont (@ardumont) <antoine.romain.dumont@gmail.com>  Thu, 26 May 2016 16:10:32 +0200

swh-loader-svn (0.0.6-1~swh1) unstable-swh; urgency=medium

  * v0.0.6
  * d/control: Bump swh-model dependency
  * Simplify ignore folder corner cases
  * Rework log

 -- Antoine R. Dumont (@ardumont) <antoine.romain.dumont@gmail.com>  Wed, 25 May 2016 23:53:10 +0200

swh-loader-svn (0.0.5-1~swh1) unstable-swh; urgency=medium

  * v0.0.5
  * Add svn update behavior as option (default to True)
  * d/control: Bump dependency version to swh-loader-core

 -- Antoine R. Dumont (@ardumont) <antoine.romain.dumont@gmail.com>  Wed, 25 May 2016 12:44:35 +0200

swh-loader-svn (0.0.4-1~swh1) unstable-swh; urgency=medium

  * v0.0.4
  * Add options for git-svn like behavior (git svn clone <url> --no-
    metadata)
  * Ignore empty folder
  * Add extra-line in svn commit message
  * No revision metadata (beware that this break the update repo
  * mechanism)
  * Also, use <user>@<repo-uuid> pattern for committer/author

 -- Antoine R. Dumont (@ardumont) <antoine.romain.dumont@gmail.com>  Tue, 24 May 2016 17:04:40 +0200

swh-loader-svn (0.0.3-1~swh1) unstable-swh; urgency=medium

  * v0.0.3
  * Improve filesystem cleanup (before: left empty directory)
  * Use pysvn to extract uuid information (before: subprocess with
    subversion call)
  * Keep the working copy's name on the local checkout

 -- Antoine R. Dumont (@ardumont) <antoine.romain.dumont@gmail.com>  Fri, 15 Apr 2016 16:10:51 +0200

swh-loader-svn (0.0.2-1~swh1) unstable-swh; urgency=medium

  * v0.0.2
  * Update to the right swh dependencies.

 -- Antoine R. Dumont (@ardumont) <antoine.romain.dumont@gmail.com>  Fri, 15 Apr 2016 13:02:04 +0200

swh-loader-svn (0.0.1-1~swh1) unstable-swh; urgency=medium

  * Initial release
  * v0.0.1

 -- Antoine R. Dumont (@ardumont) <antoine.romain.dumont@gmail.com>  Wed, 13 Apr 2016 16:46:37 +0200<|MERGE_RESOLUTION|>--- conflicted
+++ resolved
@@ -1,10 +1,3 @@
-<<<<<<< HEAD
-swh-loader-svn (0.0.18-1~swh1~bpo9+1) stretch-swh; urgency=medium
-
-  * Rebuild for stretch-backports.
-
- -- Antoine R. Dumont (@ardumont) <antoine.romain.dumont@gmail.com>  Thu, 15 Dec 2016 10:57:26 +0100
-=======
 swh-loader-svn (0.0.19-1~swh1) unstable-swh; urgency=medium
 
   * v0.0.19
@@ -13,7 +6,6 @@
   * Fix generator issue when using local storage
 
  -- Antoine R. Dumont (@ardumont) <antoine.romain.dumont@gmail.com>  Fri, 06 Jan 2017 14:10:19 +0100
->>>>>>> ea2e0435
 
 swh-loader-svn (0.0.18-1~swh1) unstable-swh; urgency=medium
 
