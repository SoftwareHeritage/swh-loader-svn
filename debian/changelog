<<<<<<< HEAD
swh-loader-svn (0.0.31-1~swh1~bpo9+1) stretch-swh; urgency=medium

  * Rebuild for stretch-backports.

 -- Antoine R. Dumont (@ardumont) <antoine.romain.dumont@gmail.com>  Tue, 24 Oct 2017 16:35:01 +0200
=======
swh-loader-svn (0.0.32-1~swh1) unstable-swh; urgency=medium

  * v0.0.32
  * d/control: Bump dependency to latest swh-loader-core
  * tests: Add commits with wrong symbolic links (broken, empty space)
  * ra: Fix not cleaned up path leading to file exists error
  * docs: add absolute anchor to documentation index

 -- Antoine R. Dumont (@ardumont) <antoine.romain.dumont@gmail.com>  Wed, 08 Nov 2017 13:22:42 +0100
>>>>>>> 58776125

swh-loader-svn (0.0.31-1~swh1) unstable-swh; urgency=medium

  * v0.0.31
  * swh.loader.svn.ra: Fix blank space in symlink path split problem
  * swh.loader.svn.ra: Fix missing case about existing directory
  * swh.loader.svn.ra: Explicit the closure
  * swh.loader.svn: Deal with origin creation inhibition in base class
  * swh.loader.svn: Remove unneeded instruction
  * swh.loader.svn: Fix initializing the origin multiple times
  * swh.loader.svn: Remove unneeded except clause
  * swh.loader.svn: uneventful visit is not an error

 -- Antoine R. Dumont (@ardumont) <antoine.romain.dumont@gmail.com>  Tue, 24 Oct 2017 16:35:01 +0200

swh-loader-svn (0.0.30-1~swh1) unstable-swh; urgency=medium

  * Release swh.loader.svn version 0.0.30
  * Update packaging runes

 -- Nicolas Dandrimont <nicolas@dandrimont.eu>  Thu, 12 Oct 2017 18:07:58 +0200

swh-loader-svn (0.0.29-1~swh1) unstable-swh; urgency=medium

  * v0.0.29
  * swh.loader.svn.loader: Fix missing revision id key (which can lead
  * to an empty partial visit for example in the case of a repository
  * holding an svn:externals property).

 -- Antoine R. Dumont (@ardumont) <antoine.romain.dumont@gmail.com>  Mon, 09 Oct 2017 16:02:23 +0200

swh-loader-svn (0.0.28-1~swh1) unstable-swh; urgency=medium

  * Release swh.loader.svn v0.0.28
  * Replace swh.model.git with swh.model.from_disk

 -- Nicolas Dandrimont <nicolas@dandrimont.eu>  Fri, 06 Oct 2017 17:18:57 +0200

swh-loader-svn (0.0.27-1~swh1) unstable-swh; urgency=medium

  * v0.0.27
  * d/control: Bump dependency to latest swh.loader.core
  * swh.loader.svn: Add args to raised exception in edge cases
  * swh-hashtree: Fix no longer existing swh.core.hashutil import
  * docs/: add sphinx apidoc generation skeleton

 -- Antoine R. Dumont (@ardumont) <antoine.romain.dumont@gmail.com>  Tue, 03 Oct 2017 19:01:26 +0200

swh-loader-svn (0.0.26-1~swh1) unstable-swh; urgency=medium

  * Release swh.loader.svn 0.0.26
  * update tasks to new swh.scheduler API

 -- Nicolas Dandrimont <nicolas@dandrimont.eu>  Mon, 12 Jun 2017 18:25:40 +0200

swh-loader-svn (0.0.25-1~swh1) unstable-swh; urgency=medium

  * v0.0.25
  * Add blake2s256 new hash computation on content
  * Use gzip instead of pigz
  * Migrate from swh.core.hashutil to swh.model.hashutil

 -- Antoine R. Dumont (@ardumont) <antoine.romain.dumont@gmail.com>  Tue, 04 Apr 2017 14:18:57 +0200

swh-loader-svn (0.0.24-1~swh1) unstable-swh; urgency=medium

  * v0.0.24
  * Simplify loader's logic

 -- Antoine R. Dumont (@ardumont) <antoine.romain.dumont@gmail.com>  Wed, 22 Feb 2017 14:09:15 +0100

swh-loader-svn (0.0.23-1~swh1) unstable-swh; urgency=medium

  * Release swh.loader.svn v0.0.23
  * Return timestamps as pairs of integers (Close T680)

 -- Nicolas Dandrimont <nicolas@dandrimont.eu>  Tue, 14 Feb 2017 19:40:27 +0100

swh-loader-svn (0.0.22-1~swh1) unstable-swh; urgency=medium

  * v0.0.22
  * Pass optionally the visit date to producer

 -- Antoine R. Dumont (@ardumont) <antoine.romain.dumont@gmail.com>  Tue, 10 Jan 2017 15:03:45 +0100

swh-loader-svn (0.0.21-1~swh1) unstable-swh; urgency=medium

  * v0.0.21
  * Use the dump's fetch date as visit date

 -- Antoine R. Dumont (@ardumont) <antoine.romain.dumont@gmail.com>  Tue, 10 Jan 2017 15:03:24 +0100

swh-loader-svn (0.0.20-1~swh1) unstable-swh; urgency=medium

  * v0.0.20
  * Fix function call

 -- Antoine R. Dumont (@ardumont) <antoine.romain.dumont@gmail.com>  Fri, 06 Jan 2017 15:38:14 +0100

swh-loader-svn (0.0.19-1~swh1) unstable-swh; urgency=medium

  * v0.0.19
  * Rename task_queue adequately
  * Fix - Remove empty temporary directory in corner cases
  * Fix generator issue when using local storage

 -- Antoine R. Dumont (@ardumont) <antoine.romain.dumont@gmail.com>  Fri, 06 Jan 2017 14:10:19 +0100

swh-loader-svn (0.0.18-1~swh1) unstable-swh; urgency=medium

  * v0.0.18
  * Add check revision hash computation divergence during loading
  * Add task to load a svn repository from an archive dump and load the
  * repository
  * Raise error when svn:externals keyword is encountered (T610) since
  * it's not dealt with yet.
  * Revert modifications related to svn:eol-style since no good policy
    has
  * been found yet to deal with it

 -- Antoine R. Dumont (@ardumont) <antoine.romain.dumont@gmail.com>  Thu, 15 Dec 2016 10:57:26 +0100

swh-loader-svn (0.0.17-1~swh1) unstable-swh; urgency=medium

  * v0.0.17
  * Force eol conversion when needed

 -- Antoine R. Dumont (@ardumont) <antoine.romain.dumont@gmail.com>  Thu, 08 Dec 2016 18:25:55 +0100

swh-loader-svn (0.0.16-1~swh1) unstable-swh; urgency=medium

  * v0.0.16
  * Improve origin_visit policy

 -- Antoine R. Dumont (@ardumont) <antoine.romain.dumont@gmail.com>  Fri, 26 Aug 2016 15:59:31 +0200

swh-loader-svn (0.0.15-1~swh1) unstable-swh; urgency=medium

  * v0.0.15
  * Update svn loader to register origin_visit's state

 -- Antoine R. Dumont (@ardumont) <antoine.romain.dumont@gmail.com>  Wed, 24 Aug 2016 14:56:54 +0200

swh-loader-svn (0.0.14-1~swh1) unstable-swh; urgency=medium

  * v0.0.14
  * Update svn loader to register origin_visit's state

 -- Antoine R. Dumont (@ardumont) <antoine.romain.dumont@gmail.com>  Tue, 23 Aug 2016 16:38:16 +0200

swh-loader-svn (0.0.13-1~swh1) unstable-swh; urgency=medium

  * v0.0.13

 -- Antoine R. Dumont (@ardumont) <antoine.romain.dumont@gmail.com>  Thu, 18 Aug 2016 10:30:13 +0200

swh-loader-svn (0.0.12-1~swh1) unstable-swh; urgency=medium

  * v0.0.12
  * Inhibit keyword expansion during export phase (svn update)

 -- Antoine R. Dumont (@ardumont) <antoine.romain.dumont@gmail.com>  Wed, 06 Jul 2016 16:17:51 +0200

swh-loader-svn (0.0.11-1~swh1) unstable-swh; urgency=medium

  * v0.0.11
  * Reschedule when error on loading an svn repository
  * Start from last known revision
  * Permit to load local mirror with remote mirror origin

 -- Antoine R. Dumont (@ardumont) <antoine.romain.dumont@gmail.com>  Fri, 01 Jul 2016 16:51:37 +0200

swh-loader-svn (0.0.10-1~swh1) unstable-swh; urgency=medium

  * v0.0.10
  * Add retry policy around britle action (connection to remote svn
    server)

 -- Antoine R. Dumont (@ardumont) <antoine.romain.dumont@gmail.com>  Sat, 25 Jun 2016 11:30:34 +0200

swh-loader-svn (0.0.9-1~swh1) unstable-swh; urgency=medium

  * v0.0.9
  * Restrict loader to 2 possible policies: swh, git-svn
  * Improve coverage
  * Update README

 -- Antoine R. Dumont (@ardumont) <antoine.romain.dumont@gmail.com>  Fri, 24 Jun 2016 13:56:54 +0200

swh-loader-svn (0.0.8-1~swh1) unstable-swh; urgency=medium

  * v0.0.8
  * Use remote-access approach to hash and compute hashes from svn
  * repository (migrate major dependency from pysvn to subvertpy)

 -- Antoine R. Dumont (@ardumont) <antoine.romain.dumont@gmail.com>  Sat, 11 Jun 2016 19:55:54 +0200

swh-loader-svn (0.0.7-1~swh1) unstable-swh; urgency=medium

  * v0.0.7
  * d/control: Bump dependency version to latest swh-model

 -- Antoine R. Dumont (@ardumont) <antoine.romain.dumont@gmail.com>  Thu, 26 May 2016 16:10:32 +0200

swh-loader-svn (0.0.6-1~swh1) unstable-swh; urgency=medium

  * v0.0.6
  * d/control: Bump swh-model dependency
  * Simplify ignore folder corner cases
  * Rework log

 -- Antoine R. Dumont (@ardumont) <antoine.romain.dumont@gmail.com>  Wed, 25 May 2016 23:53:10 +0200

swh-loader-svn (0.0.5-1~swh1) unstable-swh; urgency=medium

  * v0.0.5
  * Add svn update behavior as option (default to True)
  * d/control: Bump dependency version to swh-loader-core

 -- Antoine R. Dumont (@ardumont) <antoine.romain.dumont@gmail.com>  Wed, 25 May 2016 12:44:35 +0200

swh-loader-svn (0.0.4-1~swh1) unstable-swh; urgency=medium

  * v0.0.4
  * Add options for git-svn like behavior (git svn clone <url> --no-
    metadata)
  * Ignore empty folder
  * Add extra-line in svn commit message
  * No revision metadata (beware that this break the update repo
  * mechanism)
  * Also, use <user>@<repo-uuid> pattern for committer/author

 -- Antoine R. Dumont (@ardumont) <antoine.romain.dumont@gmail.com>  Tue, 24 May 2016 17:04:40 +0200

swh-loader-svn (0.0.3-1~swh1) unstable-swh; urgency=medium

  * v0.0.3
  * Improve filesystem cleanup (before: left empty directory)
  * Use pysvn to extract uuid information (before: subprocess with
    subversion call)
  * Keep the working copy's name on the local checkout

 -- Antoine R. Dumont (@ardumont) <antoine.romain.dumont@gmail.com>  Fri, 15 Apr 2016 16:10:51 +0200

swh-loader-svn (0.0.2-1~swh1) unstable-swh; urgency=medium

  * v0.0.2
  * Update to the right swh dependencies.

 -- Antoine R. Dumont (@ardumont) <antoine.romain.dumont@gmail.com>  Fri, 15 Apr 2016 13:02:04 +0200

swh-loader-svn (0.0.1-1~swh1) unstable-swh; urgency=medium

  * Initial release
  * v0.0.1

 -- Antoine R. Dumont (@ardumont) <antoine.romain.dumont@gmail.com>  Wed, 13 Apr 2016 16:46:37 +0200<|MERGE_RESOLUTION|>--- conflicted
+++ resolved
@@ -1,10 +1,3 @@
-<<<<<<< HEAD
-swh-loader-svn (0.0.31-1~swh1~bpo9+1) stretch-swh; urgency=medium
-
-  * Rebuild for stretch-backports.
-
- -- Antoine R. Dumont (@ardumont) <antoine.romain.dumont@gmail.com>  Tue, 24 Oct 2017 16:35:01 +0200
-=======
 swh-loader-svn (0.0.32-1~swh1) unstable-swh; urgency=medium
 
   * v0.0.32
@@ -14,7 +7,6 @@
   * docs: add absolute anchor to documentation index
 
  -- Antoine R. Dumont (@ardumont) <antoine.romain.dumont@gmail.com>  Wed, 08 Nov 2017 13:22:42 +0100
->>>>>>> 58776125
 
 swh-loader-svn (0.0.31-1~swh1) unstable-swh; urgency=medium
 
