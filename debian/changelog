<<<<<<< HEAD
swh-loader-svn (0.0.28-1~swh1~bpo9+1) stretch-swh; urgency=medium

  * Rebuild for stretch-backports.

 -- Nicolas Dandrimont <nicolas@dandrimont.eu>  Fri, 06 Oct 2017 17:18:57 +0200
=======
swh-loader-svn (0.0.29-1~swh1) unstable-swh; urgency=medium

  * v0.0.29
  * swh.loader.svn.loader: Fix missing revision id key (which can lead
  * to an empty partial visit for example in the case of a repository
  * holding an svn:externals property).

 -- Antoine R. Dumont (@ardumont) <antoine.romain.dumont@gmail.com>  Mon, 09 Oct 2017 16:02:23 +0200
>>>>>>> 860b4be1

swh-loader-svn (0.0.28-1~swh1) unstable-swh; urgency=medium

  * Release swh.loader.svn v0.0.28
  * Replace swh.model.git with swh.model.from_disk

 -- Nicolas Dandrimont <nicolas@dandrimont.eu>  Fri, 06 Oct 2017 17:18:57 +0200

swh-loader-svn (0.0.27-1~swh1) unstable-swh; urgency=medium

  * v0.0.27
  * d/control: Bump dependency to latest swh.loader.core
  * swh.loader.svn: Add args to raised exception in edge cases
  * swh-hashtree: Fix no longer existing swh.core.hashutil import
  * docs/: add sphinx apidoc generation skeleton

 -- Antoine R. Dumont (@ardumont) <antoine.romain.dumont@gmail.com>  Tue, 03 Oct 2017 19:01:26 +0200

swh-loader-svn (0.0.26-1~swh1) unstable-swh; urgency=medium

  * Release swh.loader.svn 0.0.26
  * update tasks to new swh.scheduler API

 -- Nicolas Dandrimont <nicolas@dandrimont.eu>  Mon, 12 Jun 2017 18:25:40 +0200

swh-loader-svn (0.0.25-1~swh1) unstable-swh; urgency=medium

  * v0.0.25
  * Add blake2s256 new hash computation on content
  * Use gzip instead of pigz
  * Migrate from swh.core.hashutil to swh.model.hashutil

 -- Antoine R. Dumont (@ardumont) <antoine.romain.dumont@gmail.com>  Tue, 04 Apr 2017 14:18:57 +0200

swh-loader-svn (0.0.24-1~swh1) unstable-swh; urgency=medium

  * v0.0.24
  * Simplify loader's logic

 -- Antoine R. Dumont (@ardumont) <antoine.romain.dumont@gmail.com>  Wed, 22 Feb 2017 14:09:15 +0100

swh-loader-svn (0.0.23-1~swh1) unstable-swh; urgency=medium

  * Release swh.loader.svn v0.0.23
  * Return timestamps as pairs of integers (Close T680)

 -- Nicolas Dandrimont <nicolas@dandrimont.eu>  Tue, 14 Feb 2017 19:40:27 +0100

swh-loader-svn (0.0.22-1~swh1) unstable-swh; urgency=medium

  * v0.0.22
  * Pass optionally the visit date to producer

 -- Antoine R. Dumont (@ardumont) <antoine.romain.dumont@gmail.com>  Tue, 10 Jan 2017 15:03:45 +0100

swh-loader-svn (0.0.21-1~swh1) unstable-swh; urgency=medium

  * v0.0.21
  * Use the dump's fetch date as visit date

 -- Antoine R. Dumont (@ardumont) <antoine.romain.dumont@gmail.com>  Tue, 10 Jan 2017 15:03:24 +0100

swh-loader-svn (0.0.20-1~swh1) unstable-swh; urgency=medium

  * v0.0.20
  * Fix function call

 -- Antoine R. Dumont (@ardumont) <antoine.romain.dumont@gmail.com>  Fri, 06 Jan 2017 15:38:14 +0100

swh-loader-svn (0.0.19-1~swh1) unstable-swh; urgency=medium

  * v0.0.19
  * Rename task_queue adequately
  * Fix - Remove empty temporary directory in corner cases
  * Fix generator issue when using local storage

 -- Antoine R. Dumont (@ardumont) <antoine.romain.dumont@gmail.com>  Fri, 06 Jan 2017 14:10:19 +0100

swh-loader-svn (0.0.18-1~swh1) unstable-swh; urgency=medium

  * v0.0.18
  * Add check revision hash computation divergence during loading
  * Add task to load a svn repository from an archive dump and load the
  * repository
  * Raise error when svn:externals keyword is encountered (T610) since
  * it's not dealt with yet.
  * Revert modifications related to svn:eol-style since no good policy
    has
  * been found yet to deal with it

 -- Antoine R. Dumont (@ardumont) <antoine.romain.dumont@gmail.com>  Thu, 15 Dec 2016 10:57:26 +0100

swh-loader-svn (0.0.17-1~swh1) unstable-swh; urgency=medium

  * v0.0.17
  * Force eol conversion when needed

 -- Antoine R. Dumont (@ardumont) <antoine.romain.dumont@gmail.com>  Thu, 08 Dec 2016 18:25:55 +0100

swh-loader-svn (0.0.16-1~swh1) unstable-swh; urgency=medium

  * v0.0.16
  * Improve origin_visit policy

 -- Antoine R. Dumont (@ardumont) <antoine.romain.dumont@gmail.com>  Fri, 26 Aug 2016 15:59:31 +0200

swh-loader-svn (0.0.15-1~swh1) unstable-swh; urgency=medium

  * v0.0.15
  * Update svn loader to register origin_visit's state

 -- Antoine R. Dumont (@ardumont) <antoine.romain.dumont@gmail.com>  Wed, 24 Aug 2016 14:56:54 +0200

swh-loader-svn (0.0.14-1~swh1) unstable-swh; urgency=medium

  * v0.0.14
  * Update svn loader to register origin_visit's state

 -- Antoine R. Dumont (@ardumont) <antoine.romain.dumont@gmail.com>  Tue, 23 Aug 2016 16:38:16 +0200

swh-loader-svn (0.0.13-1~swh1) unstable-swh; urgency=medium

  * v0.0.13

 -- Antoine R. Dumont (@ardumont) <antoine.romain.dumont@gmail.com>  Thu, 18 Aug 2016 10:30:13 +0200

swh-loader-svn (0.0.12-1~swh1) unstable-swh; urgency=medium

  * v0.0.12
  * Inhibit keyword expansion during export phase (svn update)

 -- Antoine R. Dumont (@ardumont) <antoine.romain.dumont@gmail.com>  Wed, 06 Jul 2016 16:17:51 +0200

swh-loader-svn (0.0.11-1~swh1) unstable-swh; urgency=medium

  * v0.0.11
  * Reschedule when error on loading an svn repository
  * Start from last known revision
  * Permit to load local mirror with remote mirror origin

 -- Antoine R. Dumont (@ardumont) <antoine.romain.dumont@gmail.com>  Fri, 01 Jul 2016 16:51:37 +0200

swh-loader-svn (0.0.10-1~swh1) unstable-swh; urgency=medium

  * v0.0.10
  * Add retry policy around britle action (connection to remote svn
    server)

 -- Antoine R. Dumont (@ardumont) <antoine.romain.dumont@gmail.com>  Sat, 25 Jun 2016 11:30:34 +0200

swh-loader-svn (0.0.9-1~swh1) unstable-swh; urgency=medium

  * v0.0.9
  * Restrict loader to 2 possible policies: swh, git-svn
  * Improve coverage
  * Update README

 -- Antoine R. Dumont (@ardumont) <antoine.romain.dumont@gmail.com>  Fri, 24 Jun 2016 13:56:54 +0200

swh-loader-svn (0.0.8-1~swh1) unstable-swh; urgency=medium

  * v0.0.8
  * Use remote-access approach to hash and compute hashes from svn
  * repository (migrate major dependency from pysvn to subvertpy)

 -- Antoine R. Dumont (@ardumont) <antoine.romain.dumont@gmail.com>  Sat, 11 Jun 2016 19:55:54 +0200

swh-loader-svn (0.0.7-1~swh1) unstable-swh; urgency=medium

  * v0.0.7
  * d/control: Bump dependency version to latest swh-model

 -- Antoine R. Dumont (@ardumont) <antoine.romain.dumont@gmail.com>  Thu, 26 May 2016 16:10:32 +0200

swh-loader-svn (0.0.6-1~swh1) unstable-swh; urgency=medium

  * v0.0.6
  * d/control: Bump swh-model dependency
  * Simplify ignore folder corner cases
  * Rework log

 -- Antoine R. Dumont (@ardumont) <antoine.romain.dumont@gmail.com>  Wed, 25 May 2016 23:53:10 +0200

swh-loader-svn (0.0.5-1~swh1) unstable-swh; urgency=medium

  * v0.0.5
  * Add svn update behavior as option (default to True)
  * d/control: Bump dependency version to swh-loader-core

 -- Antoine R. Dumont (@ardumont) <antoine.romain.dumont@gmail.com>  Wed, 25 May 2016 12:44:35 +0200

swh-loader-svn (0.0.4-1~swh1) unstable-swh; urgency=medium

  * v0.0.4
  * Add options for git-svn like behavior (git svn clone <url> --no-
    metadata)
  * Ignore empty folder
  * Add extra-line in svn commit message
  * No revision metadata (beware that this break the update repo
  * mechanism)
  * Also, use <user>@<repo-uuid> pattern for committer/author

 -- Antoine R. Dumont (@ardumont) <antoine.romain.dumont@gmail.com>  Tue, 24 May 2016 17:04:40 +0200

swh-loader-svn (0.0.3-1~swh1) unstable-swh; urgency=medium

  * v0.0.3
  * Improve filesystem cleanup (before: left empty directory)
  * Use pysvn to extract uuid information (before: subprocess with
    subversion call)
  * Keep the working copy's name on the local checkout

 -- Antoine R. Dumont (@ardumont) <antoine.romain.dumont@gmail.com>  Fri, 15 Apr 2016 16:10:51 +0200

swh-loader-svn (0.0.2-1~swh1) unstable-swh; urgency=medium

  * v0.0.2
  * Update to the right swh dependencies.

 -- Antoine R. Dumont (@ardumont) <antoine.romain.dumont@gmail.com>  Fri, 15 Apr 2016 13:02:04 +0200

swh-loader-svn (0.0.1-1~swh1) unstable-swh; urgency=medium

  * Initial release
  * v0.0.1

 -- Antoine R. Dumont (@ardumont) <antoine.romain.dumont@gmail.com>  Wed, 13 Apr 2016 16:46:37 +0200<|MERGE_RESOLUTION|>--- conflicted
+++ resolved
@@ -1,10 +1,3 @@
-<<<<<<< HEAD
-swh-loader-svn (0.0.28-1~swh1~bpo9+1) stretch-swh; urgency=medium
-
-  * Rebuild for stretch-backports.
-
- -- Nicolas Dandrimont <nicolas@dandrimont.eu>  Fri, 06 Oct 2017 17:18:57 +0200
-=======
 swh-loader-svn (0.0.29-1~swh1) unstable-swh; urgency=medium
 
   * v0.0.29
@@ -13,7 +6,6 @@
   * holding an svn:externals property).
 
  -- Antoine R. Dumont (@ardumont) <antoine.romain.dumont@gmail.com>  Mon, 09 Oct 2017 16:02:23 +0200
->>>>>>> 860b4be1
 
 swh-loader-svn (0.0.28-1~swh1) unstable-swh; urgency=medium
 
