--- conflicted
+++ resolved
@@ -1,17 +1,9 @@
-<<<<<<< HEAD
-swh-loader-svn (0.0.23-1~swh1~bpo9+1) stretch-swh; urgency=medium
-
-  * Rebuild for stretch-backports.
-
- -- Nicolas Dandrimont <nicolas@dandrimont.eu>  Tue, 14 Feb 2017 19:40:28 +0100
-=======
 swh-loader-svn (0.0.24-1~swh1) unstable-swh; urgency=medium
 
   * v0.0.24
   * Simplify loader's logic
 
  -- Antoine R. Dumont (@ardumont) <antoine.romain.dumont@gmail.com>  Wed, 22 Feb 2017 14:09:15 +0100
->>>>>>> f7267a68
 
 swh-loader-svn (0.0.23-1~swh1) unstable-swh; urgency=medium
 
