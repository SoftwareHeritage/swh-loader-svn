<<<<<<< HEAD
swh-loader-svn (0.0.29-1~swh1~bpo9+1) stretch-swh; urgency=medium

  * Rebuild for stretch-backports.

 -- Antoine R. Dumont (@ardumont) <antoine.romain.dumont@gmail.com>  Mon, 09 Oct 2017 16:02:23 +0200
=======
swh-loader-svn (0.0.30-1~swh1) unstable-swh; urgency=medium

  * Release swh.loader.svn version 0.0.30
  * Update packaging runes

 -- Nicolas Dandrimont <nicolas@dandrimont.eu>  Thu, 12 Oct 2017 18:07:58 +0200
>>>>>>> f2f61a26

swh-loader-svn (0.0.29-1~swh1) unstable-swh; urgency=medium

  * v0.0.29
  * swh.loader.svn.loader: Fix missing revision id key (which can lead
  * to an empty partial visit for example in the case of a repository
  * holding an svn:externals property).

 -- Antoine R. Dumont (@ardumont) <antoine.romain.dumont@gmail.com>  Mon, 09 Oct 2017 16:02:23 +0200

swh-loader-svn (0.0.28-1~swh1) unstable-swh; urgency=medium

  * Release swh.loader.svn v0.0.28
  * Replace swh.model.git with swh.model.from_disk

 -- Nicolas Dandrimont <nicolas@dandrimont.eu>  Fri, 06 Oct 2017 17:18:57 +0200

swh-loader-svn (0.0.27-1~swh1) unstable-swh; urgency=medium

  * v0.0.27
  * d/control: Bump dependency to latest swh.loader.core
  * swh.loader.svn: Add args to raised exception in edge cases
  * swh-hashtree: Fix no longer existing swh.core.hashutil import
  * docs/: add sphinx apidoc generation skeleton

 -- Antoine R. Dumont (@ardumont) <antoine.romain.dumont@gmail.com>  Tue, 03 Oct 2017 19:01:26 +0200

swh-loader-svn (0.0.26-1~swh1) unstable-swh; urgency=medium

  * Release swh.loader.svn 0.0.26
  * update tasks to new swh.scheduler API

 -- Nicolas Dandrimont <nicolas@dandrimont.eu>  Mon, 12 Jun 2017 18:25:40 +0200

swh-loader-svn (0.0.25-1~swh1) unstable-swh; urgency=medium

  * v0.0.25
  * Add blake2s256 new hash computation on content
  * Use gzip instead of pigz
  * Migrate from swh.core.hashutil to swh.model.hashutil

 -- Antoine R. Dumont (@ardumont) <antoine.romain.dumont@gmail.com>  Tue, 04 Apr 2017 14:18:57 +0200

swh-loader-svn (0.0.24-1~swh1) unstable-swh; urgency=medium

  * v0.0.24
  * Simplify loader's logic

 -- Antoine R. Dumont (@ardumont) <antoine.romain.dumont@gmail.com>  Wed, 22 Feb 2017 14:09:15 +0100

swh-loader-svn (0.0.23-1~swh1) unstable-swh; urgency=medium

  * Release swh.loader.svn v0.0.23
  * Return timestamps as pairs of integers (Close T680)

 -- Nicolas Dandrimont <nicolas@dandrimont.eu>  Tue, 14 Feb 2017 19:40:27 +0100

swh-loader-svn (0.0.22-1~swh1) unstable-swh; urgency=medium

  * v0.0.22
  * Pass optionally the visit date to producer

 -- Antoine R. Dumont (@ardumont) <antoine.romain.dumont@gmail.com>  Tue, 10 Jan 2017 15:03:45 +0100

swh-loader-svn (0.0.21-1~swh1) unstable-swh; urgency=medium

  * v0.0.21
  * Use the dump's fetch date as visit date

 -- Antoine R. Dumont (@ardumont) <antoine.romain.dumont@gmail.com>  Tue, 10 Jan 2017 15:03:24 +0100

swh-loader-svn (0.0.20-1~swh1) unstable-swh; urgency=medium

  * v0.0.20
  * Fix function call

 -- Antoine R. Dumont (@ardumont) <antoine.romain.dumont@gmail.com>  Fri, 06 Jan 2017 15:38:14 +0100

swh-loader-svn (0.0.19-1~swh1) unstable-swh; urgency=medium

  * v0.0.19
  * Rename task_queue adequately
  * Fix - Remove empty temporary directory in corner cases
  * Fix generator issue when using local storage

 -- Antoine R. Dumont (@ardumont) <antoine.romain.dumont@gmail.com>  Fri, 06 Jan 2017 14:10:19 +0100

swh-loader-svn (0.0.18-1~swh1) unstable-swh; urgency=medium

  * v0.0.18
  * Add check revision hash computation divergence during loading
  * Add task to load a svn repository from an archive dump and load the
  * repository
  * Raise error when svn:externals keyword is encountered (T610) since
  * it's not dealt with yet.
  * Revert modifications related to svn:eol-style since no good policy
    has
  * been found yet to deal with it

 -- Antoine R. Dumont (@ardumont) <antoine.romain.dumont@gmail.com>  Thu, 15 Dec 2016 10:57:26 +0100

swh-loader-svn (0.0.17-1~swh1) unstable-swh; urgency=medium

  * v0.0.17
  * Force eol conversion when needed

 -- Antoine R. Dumont (@ardumont) <antoine.romain.dumont@gmail.com>  Thu, 08 Dec 2016 18:25:55 +0100

swh-loader-svn (0.0.16-1~swh1) unstable-swh; urgency=medium

  * v0.0.16
  * Improve origin_visit policy

 -- Antoine R. Dumont (@ardumont) <antoine.romain.dumont@gmail.com>  Fri, 26 Aug 2016 15:59:31 +0200

swh-loader-svn (0.0.15-1~swh1) unstable-swh; urgency=medium

  * v0.0.15
  * Update svn loader to register origin_visit's state

 -- Antoine R. Dumont (@ardumont) <antoine.romain.dumont@gmail.com>  Wed, 24 Aug 2016 14:56:54 +0200

swh-loader-svn (0.0.14-1~swh1) unstable-swh; urgency=medium

  * v0.0.14
  * Update svn loader to register origin_visit's state

 -- Antoine R. Dumont (@ardumont) <antoine.romain.dumont@gmail.com>  Tue, 23 Aug 2016 16:38:16 +0200

swh-loader-svn (0.0.13-1~swh1) unstable-swh; urgency=medium

  * v0.0.13

 -- Antoine R. Dumont (@ardumont) <antoine.romain.dumont@gmail.com>  Thu, 18 Aug 2016 10:30:13 +0200

swh-loader-svn (0.0.12-1~swh1) unstable-swh; urgency=medium

  * v0.0.12
  * Inhibit keyword expansion during export phase (svn update)

 -- Antoine R. Dumont (@ardumont) <antoine.romain.dumont@gmail.com>  Wed, 06 Jul 2016 16:17:51 +0200

swh-loader-svn (0.0.11-1~swh1) unstable-swh; urgency=medium

  * v0.0.11
  * Reschedule when error on loading an svn repository
  * Start from last known revision
  * Permit to load local mirror with remote mirror origin

 -- Antoine R. Dumont (@ardumont) <antoine.romain.dumont@gmail.com>  Fri, 01 Jul 2016 16:51:37 +0200

swh-loader-svn (0.0.10-1~swh1) unstable-swh; urgency=medium

  * v0.0.10
  * Add retry policy around britle action (connection to remote svn
    server)

 -- Antoine R. Dumont (@ardumont) <antoine.romain.dumont@gmail.com>  Sat, 25 Jun 2016 11:30:34 +0200

swh-loader-svn (0.0.9-1~swh1) unstable-swh; urgency=medium

  * v0.0.9
  * Restrict loader to 2 possible policies: swh, git-svn
  * Improve coverage
  * Update README

 -- Antoine R. Dumont (@ardumont) <antoine.romain.dumont@gmail.com>  Fri, 24 Jun 2016 13:56:54 +0200

swh-loader-svn (0.0.8-1~swh1) unstable-swh; urgency=medium

  * v0.0.8
  * Use remote-access approach to hash and compute hashes from svn
  * repository (migrate major dependency from pysvn to subvertpy)

 -- Antoine R. Dumont (@ardumont) <antoine.romain.dumont@gmail.com>  Sat, 11 Jun 2016 19:55:54 +0200

swh-loader-svn (0.0.7-1~swh1) unstable-swh; urgency=medium

  * v0.0.7
  * d/control: Bump dependency version to latest swh-model

 -- Antoine R. Dumont (@ardumont) <antoine.romain.dumont@gmail.com>  Thu, 26 May 2016 16:10:32 +0200

swh-loader-svn (0.0.6-1~swh1) unstable-swh; urgency=medium

  * v0.0.6
  * d/control: Bump swh-model dependency
  * Simplify ignore folder corner cases
  * Rework log

 -- Antoine R. Dumont (@ardumont) <antoine.romain.dumont@gmail.com>  Wed, 25 May 2016 23:53:10 +0200

swh-loader-svn (0.0.5-1~swh1) unstable-swh; urgency=medium

  * v0.0.5
  * Add svn update behavior as option (default to True)
  * d/control: Bump dependency version to swh-loader-core

 -- Antoine R. Dumont (@ardumont) <antoine.romain.dumont@gmail.com>  Wed, 25 May 2016 12:44:35 +0200

swh-loader-svn (0.0.4-1~swh1) unstable-swh; urgency=medium

  * v0.0.4
  * Add options for git-svn like behavior (git svn clone <url> --no-
    metadata)
  * Ignore empty folder
  * Add extra-line in svn commit message
  * No revision metadata (beware that this break the update repo
  * mechanism)
  * Also, use <user>@<repo-uuid> pattern for committer/author

 -- Antoine R. Dumont (@ardumont) <antoine.romain.dumont@gmail.com>  Tue, 24 May 2016 17:04:40 +0200

swh-loader-svn (0.0.3-1~swh1) unstable-swh; urgency=medium

  * v0.0.3
  * Improve filesystem cleanup (before: left empty directory)
  * Use pysvn to extract uuid information (before: subprocess with
    subversion call)
  * Keep the working copy's name on the local checkout

 -- Antoine R. Dumont (@ardumont) <antoine.romain.dumont@gmail.com>  Fri, 15 Apr 2016 16:10:51 +0200

swh-loader-svn (0.0.2-1~swh1) unstable-swh; urgency=medium

  * v0.0.2
  * Update to the right swh dependencies.

 -- Antoine R. Dumont (@ardumont) <antoine.romain.dumont@gmail.com>  Fri, 15 Apr 2016 13:02:04 +0200

swh-loader-svn (0.0.1-1~swh1) unstable-swh; urgency=medium

  * Initial release
  * v0.0.1

 -- Antoine R. Dumont (@ardumont) <antoine.romain.dumont@gmail.com>  Wed, 13 Apr 2016 16:46:37 +0200<|MERGE_RESOLUTION|>--- conflicted
+++ resolved
@@ -1,17 +1,9 @@
-<<<<<<< HEAD
-swh-loader-svn (0.0.29-1~swh1~bpo9+1) stretch-swh; urgency=medium
-
-  * Rebuild for stretch-backports.
-
- -- Antoine R. Dumont (@ardumont) <antoine.romain.dumont@gmail.com>  Mon, 09 Oct 2017 16:02:23 +0200
-=======
 swh-loader-svn (0.0.30-1~swh1) unstable-swh; urgency=medium
 
   * Release swh.loader.svn version 0.0.30
   * Update packaging runes
 
  -- Nicolas Dandrimont <nicolas@dandrimont.eu>  Thu, 12 Oct 2017 18:07:58 +0200
->>>>>>> f2f61a26
 
 swh-loader-svn (0.0.29-1~swh1) unstable-swh; urgency=medium
 
