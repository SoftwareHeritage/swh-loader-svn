<<<<<<< HEAD
swh-loader-svn (0.0.3-1~swh1~bpo9+1) stretch-swh; urgency=medium

  * Rebuild for stretch-backports.

 -- Antoine R. Dumont (@ardumont) <antoine.romain.dumont@gmail.com>  Fri, 15 Apr 2016 16:10:50 +0200
=======
swh-loader-svn (0.0.4-1~swh1) unstable-swh; urgency=medium

  * v0.0.4
  * Add options for git-svn like behavior (git svn clone <url> --no-
    metadata)
  * Ignore empty folder
  * Add extra-line in svn commit message
  * No revision metadata (beware that this break the update repo
  * mechanism)
  * Also, use <user>@<repo-uuid> pattern for committer/author

 -- Antoine R. Dumont (@ardumont) <antoine.romain.dumont@gmail.com>  Tue, 24 May 2016 17:04:40 +0200
>>>>>>> e9c1ea59

swh-loader-svn (0.0.3-1~swh1) unstable-swh; urgency=medium

  * v0.0.3
  * Improve filesystem cleanup (before: left empty directory)
  * Use pysvn to extract uuid information (before: subprocess with
    subversion call)
  * Keep the working copy's name on the local checkout

 -- Antoine R. Dumont (@ardumont) <antoine.romain.dumont@gmail.com>  Fri, 15 Apr 2016 16:10:51 +0200

swh-loader-svn (0.0.2-1~swh1) unstable-swh; urgency=medium

  * v0.0.2
  * Update to the right swh dependencies.

 -- Antoine R. Dumont (@ardumont) <antoine.romain.dumont@gmail.com>  Fri, 15 Apr 2016 13:02:04 +0200

swh-loader-svn (0.0.1-1~swh1) unstable-swh; urgency=medium

  * Initial release
  * v0.0.1

 -- Antoine R. Dumont (@ardumont) <antoine.romain.dumont@gmail.com>  Wed, 13 Apr 2016 16:46:37 +0200<|MERGE_RESOLUTION|>--- conflicted
+++ resolved
@@ -1,10 +1,3 @@
-<<<<<<< HEAD
-swh-loader-svn (0.0.3-1~swh1~bpo9+1) stretch-swh; urgency=medium
-
-  * Rebuild for stretch-backports.
-
- -- Antoine R. Dumont (@ardumont) <antoine.romain.dumont@gmail.com>  Fri, 15 Apr 2016 16:10:50 +0200
-=======
 swh-loader-svn (0.0.4-1~swh1) unstable-swh; urgency=medium
 
   * v0.0.4
@@ -17,7 +10,6 @@
   * Also, use <user>@<repo-uuid> pattern for committer/author
 
  -- Antoine R. Dumont (@ardumont) <antoine.romain.dumont@gmail.com>  Tue, 24 May 2016 17:04:40 +0200
->>>>>>> e9c1ea59
 
 swh-loader-svn (0.0.3-1~swh1) unstable-swh; urgency=medium
 
