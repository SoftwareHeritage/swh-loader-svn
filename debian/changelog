<<<<<<< HEAD
swh-loader-svn (1.1.1-1~swh1~bpo10+1) buster-swh; urgency=medium

  * Rebuild for buster-swh

 -- Software Heritage autobuilder (on jenkins-debian1) <jenkins@jenkins-debian1.internal.softwareheritage.org>  Fri, 28 Jan 2022 10:46:52 +0000
=======
swh-loader-svn (1.2.0-1~swh2) unstable-swh; urgency=medium

  * Bump new release

 -- Antoine R. Dumont (@ardumont) <ardumont@softwareheritage.org>  Thu, 17 Feb 2022 12:46:20 +0100

swh-loader-svn (1.2.0-1~swh1) unstable-swh; urgency=medium

  * New upstream release 1.2.0     - (tagged by Antoine Lambert
    <anlambert@softwareheritage.org> on 2022-02-11 17:19:45 +0100)
  * Upstream changes:     - version 1.2.0

 -- Software Heritage autobuilder (on jenkins-debian1) <jenkins@jenkins-debian1.internal.softwareheritage.org>  Fri, 11 Feb 2022 16:23:08 +0000
>>>>>>> b6c4278e

swh-loader-svn (1.1.1-1~swh1) unstable-swh; urgency=medium

  * New upstream release 1.1.1     - (tagged by Antoine Lambert
    <anlambert@softwareheritage.org> on 2022-01-28 11:42:12 +0100)
  * Upstream changes:     - version 1.1.1

 -- Software Heritage autobuilder (on jenkins-debian1) <jenkins@jenkins-debian1.internal.softwareheritage.org>  Fri, 28 Jan 2022 10:44:57 +0000

swh-loader-svn (1.1.0-1~swh1) unstable-swh; urgency=medium

  * New upstream release 1.1.0     - (tagged by Antoine Lambert
    <anlambert@softwareheritage.org> on 2022-01-24 17:57:36 +0100)
  * Upstream changes:     - version 1.1.0

 -- Software Heritage autobuilder (on jenkins-debian1) <jenkins@jenkins-debian1.internal.softwareheritage.org>  Mon, 24 Jan 2022 17:01:15 +0000

swh-loader-svn (1.0.0-1~swh1) unstable-swh; urgency=medium

  * New upstream release 1.0.0     - (tagged by Antoine Lambert
    <anlambert@softwareheritage.org> on 2022-01-19 16:51:43 +0100)
  * Upstream changes:     - version 1.0.0

 -- Software Heritage autobuilder (on jenkins-debian1) <jenkins@jenkins-debian1.internal.softwareheritage.org>  Wed, 19 Jan 2022 15:54:56 +0000

swh-loader-svn (0.10.2-1~swh1) unstable-swh; urgency=medium

  * New upstream release 0.10.2     - (tagged by Antoine Lambert
    <anlambert@softwareheritage.org> on 2021-11-29 14:36:35 +0100)
  * Upstream changes:     - version 0.10.2

 -- Software Heritage autobuilder (on jenkins-debian1) <jenkins@jenkins-debian1.internal.softwareheritage.org>  Mon, 29 Nov 2021 13:40:41 +0000

swh-loader-svn (0.10.1-1~swh1) unstable-swh; urgency=medium

  * New upstream release 0.10.1     - (tagged by Antoine Lambert
    <anlambert@softwareheritage.org> on 2021-11-25 15:20:27 +0100)
  * Upstream changes:     - version 0.10.1

 -- Software Heritage autobuilder (on jenkins-debian1) <jenkins@jenkins-debian1.internal.softwareheritage.org>  Thu, 25 Nov 2021 14:26:34 +0000

swh-loader-svn (0.10.0-1~swh1) unstable-swh; urgency=medium

  * New upstream release 0.10.0     - (tagged by Antoine Lambert
    <anlambert@softwareheritage.org> on 2021-11-19 11:58:43 +0100)
  * Upstream changes:     - version 0.10.0

 -- Software Heritage autobuilder (on jenkins-debian1) <jenkins@jenkins-debian1.internal.softwareheritage.org>  Fri, 19 Nov 2021 11:03:18 +0000

swh-loader-svn (0.9.1-1~swh1) unstable-swh; urgency=medium

  * New upstream release 0.9.1     - (tagged by Antoine R. Dumont
    (@ardumont) <ardumont@softwareheritage.org> on 2021-11-18 14:19:23
    +0100)
  * Upstream changes:     - v0.9.1     - ra: Prevent erroneous removing
    of file state

 -- Software Heritage autobuilder (on jenkins-debian1) <jenkins@jenkins-debian1.internal.softwareheritage.org>  Thu, 18 Nov 2021 13:22:06 +0000

swh-loader-svn (0.9.0-1~swh1) unstable-swh; urgency=medium

  * New upstream release 0.9.0     - (tagged by Antoine Lambert
    <anlambert@softwareheritage.org> on 2021-11-17 15:11:56 +0100)
  * Upstream changes:     - version 0.9.0

 -- Software Heritage autobuilder (on jenkins-debian1) <jenkins@jenkins-debian1.internal.softwareheritage.org>  Wed, 17 Nov 2021 14:14:34 +0000

swh-loader-svn (0.8.0-1~swh1) unstable-swh; urgency=medium

  * New upstream release 0.8.0     - (tagged by Antoine R. Dumont
    (@ardumont) <ardumont@softwareheritage.org> on 2021-11-09 12:25:09
    +0100)
  * Upstream changes:     - v0.8.0     - SvnLoaderFromRemoteDump: Drop
    dump when svn repository is mounted     - loader: Let log statement
    do the formatting     - svn: Modify default loader to use the same
    as production task

 -- Software Heritage autobuilder (on jenkins-debian1) <jenkins@jenkins-debian1.internal.softwareheritage.org>  Tue, 09 Nov 2021 11:27:49 +0000

swh-loader-svn (0.7.3-1~swh1) unstable-swh; urgency=medium

  * New upstream release 0.7.3     - (tagged by Antoine R. Dumont
    (@ardumont) <ardumont@softwareheritage.org> on 2021-11-08 17:29:05
    +0100)
  * Upstream changes:     - v0.7.3     - loader: Implement post_load to
    check for revision divergence     - ra: Fix export of non link file
    with svn:special property set     - loader: Fix error when first
    revision number is not one     - loader: Perform a complete
    reloading when detecting altered history     - ra: Handle invalid
    values for svn:eol-style property     - ra: Handle unsetting
    svn:special property on svn links     - ra: Do not process end of
    lines for svn links     - ra: Fix edge case in svn:eol-style
    property handling     - loader: Rename start_from_scratch parameter
    to incremental     - loader: Let logging instructions do the
    formatting     - loader: Fix SvnLoaderFromDumpArchive and add test
    - Remove reference to deprecated swh.model.identifiers module

 -- Software Heritage autobuilder (on jenkins-debian1) <jenkins@jenkins-debian1.internal.softwareheritage.org>  Mon, 08 Nov 2021 16:32:19 +0000

swh-loader-svn (0.7.2-1~swh1) unstable-swh; urgency=medium

  * New upstream release 0.7.2     - (tagged by Antoine R. Dumont
    (@ardumont) <ardumont@softwareheritage.org> on 2021-09-30 10:07:44
    +0200)
  * Upstream changes:     - v0.7.2     - SvnLoaderFromRemoteDump: Fix
    failed visit which should be an uneventful visit     - svn: Capture
    svnrdump failure as not_found instead of failed     - mypy: Fix
    errors with release >= v0.900

 -- Software Heritage autobuilder (on jenkins-debian1) <jenkins@jenkins-debian1.internal.softwareheritage.org>  Thu, 30 Sep 2021 08:10:27 +0000

swh-loader-svn (0.7.1-1~swh1) unstable-swh; urgency=medium

  * New upstream release 0.7.1     - (tagged by Antoine Lambert
    <antoine.lambert@inria.fr> on 2021-04-29 14:31:33 +0200)
  * Upstream changes:     - version 0.7.1

 -- Software Heritage autobuilder (on jenkins-debian1) <jenkins@jenkins-debian1.internal.softwareheritage.org>  Thu, 29 Apr 2021 12:34:51 +0000

swh-loader-svn (0.7.0-1~swh1) unstable-swh; urgency=medium

  * New upstream release 0.7.0     - (tagged by Antoine R. Dumont
    (@ardumont) <ardumont@softwareheritage.org> on 2021-02-17 18:19:35
    +0100)
  * Upstream changes:     - v0.7.0     - loader: Expect visit_date as an
    optional date in constructors     - Rework loader instantiation
    logic according to loader core api

 -- Software Heritage autobuilder (on jenkins-debian1) <jenkins@jenkins-debian1.internal.softwareheritage.org>  Wed, 17 Feb 2021 17:23:16 +0000

swh-loader-svn (0.6.0-1~swh2) unstable-swh; urgency=medium

  * Update dependencies

 -- Antoine R. Dumont (@ardumont) <ardumont@softwareheritage.org>  Fri, 12 Feb 2021 18:05:59 +0100

swh-loader-svn (0.6.0-1~swh1) unstable-swh; urgency=medium

  * New upstream release 0.6.0     - (tagged by Antoine R. Dumont
    (@ardumont) <ardumont@softwareheritage.org> on 2021-02-12 17:31:53
    +0100)
  * Upstream changes:     - v0.6.0     - svn.loader: Mark visit status
    as not_found when relevant     - svn.loader: Mark visit status as
    failed     - Drop the retrying dependency     - tox.ini: pin black
    to the pre-commit version (19.10b0) to avoid flip-flops

 -- Software Heritage autobuilder (on jenkins-debian1) <jenkins@jenkins-debian1.internal.softwareheritage.org>  Fri, 12 Feb 2021 16:33:45 +0000

swh-loader-svn (0.5.0-1~swh1) unstable-swh; urgency=medium

  * New upstream release 0.5.0     - (tagged by Antoine R. Dumont
    (@ardumont) <ardumont@softwareheritage.org> on 2020-10-02 14:16:50
    +0200)
  * Upstream changes:     - v0.5.0     - svn.loader: Migrate away from
    SWHConfig mixin     - tests: Don't check the number of created
    'person' objects     - python: Reorder imports with isort     - pre-
    commit: Add isort hook and configuration     - pre-commit: Update
    flake8 hook configuration

 -- Software Heritage autobuilder (on jenkins-debian1) <jenkins@jenkins-debian1.internal.softwareheritage.org>  Fri, 02 Oct 2020 12:17:49 +0000

swh-loader-svn (0.4.1-1~swh1) unstable-swh; urgency=medium

  * New upstream release 0.4.1     - (tagged by Antoine Lambert
    <antoine.lambert@inria.fr> on 2020-09-08 17:48:55 +0200)
  * Upstream changes:     - version 0.4.1

 -- Software Heritage autobuilder (on jenkins-debian1) <jenkins@jenkins-debian1.internal.softwareheritage.org>  Tue, 08 Sep 2020 15:53:11 +0000

swh-loader-svn (0.4.0-1~swh1) unstable-swh; urgency=medium

  * New upstream release 0.4.0     - (tagged by Antoine R. Dumont
    (@ardumont) <ardumont@softwareheritage.org> on 2020-09-04 14:05:14
    +0200)
  * Upstream changes:     - v0.4.0     - Adapt storage.revision_get
    calls according to latest api change     - Tell pytest not to
    recurse in dotdirs.

 -- Software Heritage autobuilder (on jenkins-debian1) <jenkins@jenkins-debian1.internal.softwareheritage.org>  Fri, 04 Sep 2020 12:07:00 +0000

swh-loader-svn (0.3.3-1~swh1) unstable-swh; urgency=medium

  * New upstream release 0.3.3     - (tagged by Antoine R. Dumont
    (@ardumont) <ardumont@softwareheritage.org> on 2020-08-24 16:00:11
    +0200)
  * Upstream changes:     - v0.3.3     - svn.loader: Simplify and align
    incremental visit algorithm

 -- Software Heritage autobuilder (on jenkins-debian1) <jenkins@jenkins-debian1.internal.softwareheritage.org>  Mon, 24 Aug 2020 14:01:22 +0000

swh-loader-svn (0.3.2-1~swh1) unstable-swh; urgency=medium

  * New upstream release 0.3.2     - (tagged by Antoine R. Dumont
    (@ardumont) <ardumont@softwareheritage.org> on 2020-07-28 08:07:12
    +0200)
  * Upstream changes:     - v0.3.2     - Migrate to setuptools-scm     -
    Add missing conftest.py in MANIFEST.in

 -- Software Heritage autobuilder (on jenkins-debian1) <jenkins@jenkins-debian1.internal.softwareheritage.org>  Tue, 28 Jul 2020 06:09:53 +0000

swh-loader-svn (0.3.1-1~swh1) unstable-swh; urgency=medium

  * New upstream release 0.3.1     - (tagged by Antoine R. Dumont
    (@ardumont) <ardumont@softwareheritage.org> on 2020-07-28 07:50:03
    +0200)
  * Upstream changes:     - v0.3.1     - loader: Update
    swh.storage.origin_get call to latest api change     - tests: Reuse
    pytest fixtures from swh.loader.core     - tests: Check against
    snapshot model object     - svn.loader: Drop `build_swh_snapshot`
    function, oneliner used once     - Fix branches types in tests     -
    Clean up the swh.scheduler / swh.storage pytest plugin imports

 -- Software Heritage autobuilder (on jenkins-debian1) <jenkins@jenkins-debian1.internal.softwareheritage.org>  Tue, 28 Jul 2020 05:52:35 +0000

swh-loader-svn (0.3.0-1~swh1) unstable-swh; urgency=medium

  * New upstream release 0.3.0     - (tagged by David Douard
    <david.douard@sdfa3.org> on 2020-07-08 17:18:02 +0200)
  * Upstream changes:     - v0.3.0

 -- Software Heritage autobuilder (on jenkins-debian1) <jenkins@jenkins-debian1.internal.softwareheritage.org>  Wed, 08 Jul 2020 15:22:12 +0000

swh-loader-svn (0.2.1-1~swh1) unstable-swh; urgency=medium

  * New upstream release 0.2.1     - (tagged by Antoine R. Dumont
    (@ardumont) <ardumont@softwareheritage.org> on 2020-07-03 15:17:44
    +0200)
  * Upstream changes:     - v0.2.1     - svn.loader: Fix uneventful
    visit case     - svn.loader: Fix edge case on mistyped snapshot     -
    tests: Refactor to use pytest     - Reuse
    swh.model.from_disk.iter_directory function     - Migrate to Use the
    object's object_type field when computing objects

 -- Software Heritage autobuilder (on jenkins-debian1) <jenkins@jenkins-debian1.internal.softwareheritage.org>  Fri, 03 Jul 2020 13:20:20 +0000

swh-loader-svn (0.2.0-1~swh1) unstable-swh; urgency=medium

  * New upstream release 0.2.0     - (tagged by Antoine R. Dumont
    (@ardumont) <ardumont@softwareheritage.org> on 2020-06-23 15:25:21
    +0200)
  * Upstream changes:     - v0.2.0     - loader: Read snapshot out of
    the last origin visit status     - tests: Refactor tests to use
    assert_last_visit_matches

 -- Software Heritage autobuilder (on jenkins-debian1) <jenkins@jenkins-debian1.internal.softwareheritage.org>  Tue, 23 Jun 2020 13:26:50 +0000

swh-loader-svn (0.1.2-1~swh1) unstable-swh; urgency=medium

  * New upstream release 0.1.2     - (tagged by Antoine R. Dumont
    (@ardumont) <ardumont@softwareheritage.org> on 2020-06-09 11:03:56
    +0200)
  * Upstream changes:     - v0.1.2     - test_loader: assert returned
    loader status is what we expect     - Adapt to swh.model 0.3

 -- Software Heritage autobuilder (on jenkins-debian1) <jenkins@jenkins-debian1.internal.softwareheritage.org>  Tue, 09 Jun 2020 09:06:01 +0000

swh-loader-svn (0.1.1-1~swh3) unstable-swh; urgency=medium

  * Enable build for python3.8 (Debian ships a patched subvertpy.)

 -- Nicolas Dandrimont <olasd@debian.org>  Wed, 03 Jun 2020 16:27:53 +0200

swh-loader-svn (0.1.1-1~swh2) unstable-swh; urgency=medium

  * Force removing __init__.py files.

 -- Nicolas Dandrimont <olasd@debian.org>  Wed, 03 Jun 2020 16:13:31 +0200

swh-loader-svn (0.1.1-1~swh1) unstable-swh; urgency=medium

  * New upstream release 0.1.1     - (tagged by Antoine Lambert
    <antoine.lambert@inria.fr> on 2020-06-03 11:49:31 +0200)
  * Upstream changes:     - version 0.1.1

 -- Software Heritage autobuilder (on jenkins-debian1) <jenkins@jenkins-debian1.internal.softwareheritage.org>  Wed, 03 Jun 2020 09:53:23 +0000

swh-loader-svn (0.1.0-1~swh1) unstable-swh; urgency=medium

  * New upstream release 0.1.0     - (tagged by Nicolas Dandrimont
    <nicolas@dandrimont.eu> on 2020-06-02 18:54:30 +0200)
  * Upstream changes:     - Release swh.loader.svn v0.1.0     - Blacken
    all files     - Fix compatibility with swh.loader.core v0.1.0     -
    Fix parameter ordering for loader tasks

 -- Software Heritage autobuilder (on jenkins-debian1) <jenkins@jenkins-debian1.internal.softwareheritage.org>  Tue, 02 Jun 2020 16:58:55 +0000

swh-loader-svn (0.0.54-1~swh1) unstable-swh; urgency=medium

  * New upstream release 0.0.54     - (tagged by Antoine R. Dumont
    (@ardumont) <antoine.romain.dumont@gmail.com> on 2020-03-27 07:52:30
    +0100)
  * Upstream changes:     - v0.0.54     - svn.loader: Let core loader
    update snapshot & visit at the same time     - test_loader: Add
    missing assertions on visit status     - Fix crash on None snapshot

 -- Software Heritage autobuilder (on jenkins-debian1) <jenkins@jenkins-debian1.internal.softwareheritage.org>  Fri, 27 Mar 2020 06:57:15 +0000

swh-loader-svn (0.0.53-1~swh1) unstable-swh; urgency=medium

  * New upstream release 0.0.53     - (tagged by Antoine R. Dumont
    (@ardumont) <antoine.romain.dumont@gmail.com> on 2020-03-16 13:38:29
    +0100)
  * Upstream changes:     - v0.0.53     - Migrate to latest swh-loader-
    core api change     - Move Person parsing to swh-model.

 -- Software Heritage autobuilder (on jenkins-debian1) <jenkins@jenkins-debian1.internal.softwareheritage.org>  Mon, 16 Mar 2020 12:41:14 +0000

swh-loader-svn (0.0.52-1~swh1) unstable-swh; urgency=medium

  * New upstream release 0.0.52     - (tagged by Antoine R. Dumont
    (@ardumont) <antoine.romain.dumont@gmail.com> on 2020-03-02 15:39:28
    +0100)
  * Upstream changes:     - v0.0.52     - loader.svn: Use swh.model
    objects within the loader     - tox.ini: Add debugging dev tool in
    dedicated environment     - converters: Clean up some more dead code
    - converters: Clean up dead code

 -- Software Heritage autobuilder (on jenkins-debian1) <jenkins@jenkins-debian1.internal.softwareheritage.org>  Mon, 02 Mar 2020 14:42:36 +0000

swh-loader-svn (0.0.51-1~swh1) unstable-swh; urgency=medium

  * New upstream release 0.0.51     - (tagged by Nicolas Dandrimont
    <nicolas@dandrimont.eu> on 2020-02-19 20:01:31 +0100)
  * Upstream changes:     - Release swh.loader.svn v0.0.51     - Ensure
    snapshots are properly linked by origin_visits     - Update tests
    for swh.storage v0.0.174

 -- Software Heritage autobuilder (on jenkins-debian1) <jenkins@jenkins-debian1.internal.softwareheritage.org>  Wed, 19 Feb 2020 19:20:03 +0000

swh-loader-svn (0.0.50-1~swh1) unstable-swh; urgency=medium

  * New upstream release 0.0.50     - (tagged by Antoine R. Dumont
    (@ardumont) <antoine.romain.dumont@gmail.com> on 2020-02-06 18:45:10
    +0100)
  * Upstream changes:     - v0.0.50     - loader.svn: Call storage's
    (skipped_)content_add endpoints     - Fix sphinx warnings

 -- Software Heritage autobuilder (on jenkins-debian1) <jenkins@jenkins-debian1.internal.softwareheritage.org>  Thu, 06 Feb 2020 17:57:08 +0000

swh-loader-svn (0.0.49-1~swh1) unstable-swh; urgency=medium

  * New upstream release 0.0.49     - (tagged by Antoine R. Dumont
    (@ardumont) <antoine.romain.dumont@gmail.com> on 2020-01-15 15:59:52
    +0100)
  * Upstream changes:     - v0.0.49     - svn.loader: Adapt according to
    latest loader-core simplification

 -- Software Heritage autobuilder (on jenkins-debian1) <jenkins@jenkins-debian1.internal.softwareheritage.org>  Wed, 15 Jan 2020 15:03:50 +0000

swh-loader-svn (0.0.48-1~swh1) unstable-swh; urgency=medium

  * New upstream release 0.0.48     - (tagged by Antoine R. Dumont
    (@ardumont) <antoine.romain.dumont@gmail.com> on 2019-12-12 14:14:12
    +0100)
  * Upstream changes:     - v0.0.48     - svn.loader: Migrate to new
    buffer/filter behavior

 -- Software Heritage autobuilder (on jenkins-debian1) <jenkins@jenkins-debian1.internal.softwareheritage.org>  Thu, 12 Dec 2019 13:17:31 +0000

swh-loader-svn (0.0.47-1~swh1) unstable-swh; urgency=medium

  * New upstream release 0.0.47     - (tagged by Antoine R. Dumont
    (@ardumont) <antoine.romain.dumont@gmail.com> on 2019-12-12 11:18:45
    +0100)
  * Upstream changes:     - v0.0.47     - tasks: Enforce kwargs use in
    task message

 -- Software Heritage autobuilder (on jenkins-debian1) <jenkins@jenkins-debian1.internal.softwareheritage.org>  Thu, 12 Dec 2019 10:21:55 +0000

swh-loader-svn (0.0.46-1~swh2) unstable-swh; urgency=medium

  * Fix build for python3.7 only

 -- Antoine R. Dumont (@ardumont) <antoine.romain.dumont@gmail.com>  Sat, 16 Feb 2019 02:43:37 +0100

swh-loader-svn (0.0.46-1~swh1) unstable-swh; urgency=medium

  * New upstream release 0.0.46     - (tagged by Antoine R. Dumont
    (@ardumont) <antoine.romain.dumont@gmail.com> on 2019-12-10 10:30:35
    +0100)
  * Upstream changes:     - v0.0.46     - tests: Migrate to use pytest-
    mock's mocker fixture     - tasks: Use celery's shared_task
    decorator     - loader.svn: Register svn worker     - svn.tasks:
    Rename tasks according to production's     - tasks: Adapt tasks
    according to the constructor unification     - svn: Unify loader
    constructor with url as parameter     - Fix a typo reported by
    codespell     - Add a pre-commit config file     - Migrate tox.ini
    to extras = xxx instead of deps = .[testing]     - De-specify
    testenv:py3     - Include all requirements in MANIFEST.in

 -- Software Heritage autobuilder (on jenkins-debian1) <jenkins@jenkins-debian1.internal.softwareheritage.org>  Tue, 10 Dec 2019 09:38:45 +0000

swh-loader-svn (0.0.45-1~swh1) unstable-swh; urgency=medium

  * New upstream release 0.0.45     - (tagged by Stefano Zacchiroli
    <zack@upsilon.cc> on 2019-10-10 14:43:18 +0200)
  * Upstream changes:     - v0.0.45     - * typing: minimal changes to
    make a no-op mypy run pass     - * tox.ini: Fix py3 environment to
    use packaged tests     - * Add attribute visit_type.     - * Fix
    warning about pytest.mark.fs.     - * add code of conduct document
    - * CONTRIBUTORS: add Ishan Bhanuka     - * Remove unnecessary noqa
    - * Update dependency on swh-storage.     - * Update argument name.
    - * Use origin urls instead of origin ids.     - * update
    requirements     - * Update coverage gitignore     - *
    SvnLoaderFromRemoteDump: Add some debug output when svnrdump is
    running     - * Remove debian packaging from master branch

 -- Software Heritage autobuilder (on jenkins-debian1) <jenkins@jenkins-debian1.internal.softwareheritage.org>  Thu, 10 Oct 2019 12:46:37 +0000

swh-loader-svn (0.0.44-1~swh3) unstable-swh; urgency=low

  * New upstream release (fixing the distribution)

 -- Antoine Romain Dumont <antoine.romain.dumont@gmail.com>  Sat, 16 Feb 2019 02:43:37 +0100

swh-loader-svn (0.0.44-1~swh2) unstable; urgency=low

  * New upstream release to fix debian packaging

 -- Antoine Romain Dumont <antoine.romain.dumont@gmail.com>  Sat, 16 Feb 2019 02:19:27 +0100

swh-loader-svn (0.0.44-1~swh1) unstable-swh; urgency=medium

  * New upstream release 0.0.44     - (tagged by David Douard
    <david.douard@sdfa3.org> on 2019-02-07 17:35:43 +0100)
  * Upstream changes:     - v0.0.44

 -- Software Heritage autobuilder (on jenkins-debian1) <jenkins@jenkins-debian1.internal.softwareheritage.org>  Thu, 07 Feb 2019 16:41:45 +0000

swh-loader-svn (0.0.42-1~swh1) unstable-swh; urgency=medium

  * v0.0.43
  * loader: Rename default branch as HEAD
  * svn.tests: Refactor using loader-core mixins
  * setup: prepare for pypi upload
  * Add requirements-test.txt
  * docs: add title and brief module description

 -- Antoine R. Dumont (@ardumont) <antoine.romain.dumont@gmail.com>  Thu, 11 Oct 2018 14:52:54 +0200

swh-loader-svn (0.0.41-1~swh1) unstable-swh; urgency=medium

  * v0.0.41
  * Fix UnicodeDecodeError when decoding user-defined svn properties
  * preventing the origin ingestion to finish (T946)
  * Fix CR/LF issue preventing the origin ingestion to finish (T570)
  * svn.loader: Add more efficient loader based on remote dumps
  * svn.loader: Refactoring (align loader with other, name conventions,
  * improve maintenance, simplify some code, etc...)

 -- Antoine R. Dumont (@ardumont) <antoine.romain.dumont@gmail.com>  Fri, 28 Sep 2018 12:16:31 +0200

swh-loader-svn (0.0.40-1~swh1) unstable-swh; urgency=medium

  * v0.0.40
  * svn/loader: Remove wrong parameter name in dangling clean up call
  * svn/loader: Refactor: Reuse loader.core.utils.clean_dangling_folders
  * svn/tasks: Explicit tasks' arguments
  * svn/loader: Add pre-cleanup step to clean potential dangling folders
  * d/control: Bump to latest python3-swh.loader.core

 -- Antoine R. Dumont (@ardumont) <antoine.romain.dumont@gmail.com>  Fri, 09 Mar 2018 14:51:09 +0100

swh-loader-svn (0.0.39-1~swh1) unstable-swh; urgency=medium

  * v0.0.39
  * Improve origin_visit initialization step
  * Properly sandbox the prepare statement so that if it breaks, we can
  * update appropriately the visit with the correct status

 -- Antoine R. Dumont (@ardumont) <antoine.romain.dumont@gmail.com>  Wed, 07 Mar 2018 11:31:34 +0100

swh-loader-svn (0.0.38-1~swh1) unstable-swh; urgency=medium

  * v0.0.38
  * In failure mode, try harder to make snapshot

 -- Antoine R. Dumont (@ardumont) <antoine.romain.dumont@gmail.com>  Fri, 09 Feb 2018 14:13:30 +0100

swh-loader-svn (0.0.37-1~swh1) unstable-swh; urgency=medium

  * v0.0.37
  * swh.loader.svn: Detect eol inconsistency and make the loading fail
  * swh.loader.svn: Reduce log verbosity
  * swh.loader.svn: Migrate exception to their specific module

 -- Antoine R. Dumont (@ardumont) <antoine.romain.dumont@gmail.com>  Thu, 08 Feb 2018 17:57:15 +0100

swh-loader-svn (0.0.36-1~swh1) unstable-swh; urgency=medium

  * v0.0.36
  * swh.loader.svn: Fix corner edge case on symbolic link
  * swh.loader.svn: Deal with empty svn repository edge case

 -- Antoine R. Dumont (@ardumont) <antoine.romain.dumont@gmail.com>  Wed, 07 Feb 2018 12:36:45 +0100

swh-loader-svn (0.0.35-1~swh1) unstable-swh; urgency=medium

  * Release swh.loader.svn v0.0.35
  * Update to use snapshots instead of occurrences
  * Properly return loader status to scheduler

 -- Nicolas Dandrimont <nicolas@dandrimont.eu>  Tue, 06 Feb 2018 14:40:28 +0100

swh-loader-svn (0.0.34-1~swh1) unstable-swh; urgency=medium

  * v0.0.34
  * Unify temporary directory naming

 -- Antoine R. Dumont (@ardumont) <antoine.romain.dumont@gmail.com>  Fri, 15 Dec 2017 12:26:50 +0100

swh-loader-svn (0.0.33-1~swh1) unstable-swh; urgency=medium

  * v0.0.33
  * swh.loader.svn: Add option to load a repository from scratch
  * swh.loader.svn.loader: Fix special symlink case

 -- Antoine R. Dumont (@ardumont) <antoine.romain.dumont@gmail.com>  Fri, 08 Dec 2017 17:38:37 +0100

swh-loader-svn (0.0.32-1~swh1) unstable-swh; urgency=medium

  * v0.0.32
  * d/control: Bump dependency to latest swh-loader-core
  * tests: Add commits with wrong symbolic links (broken, empty space)
  * ra: Fix not cleaned up path leading to file exists error
  * docs: add absolute anchor to documentation index

 -- Antoine R. Dumont (@ardumont) <antoine.romain.dumont@gmail.com>  Wed, 08 Nov 2017 13:22:42 +0100

swh-loader-svn (0.0.31-1~swh1) unstable-swh; urgency=medium

  * v0.0.31
  * swh.loader.svn.ra: Fix blank space in symlink path split problem
  * swh.loader.svn.ra: Fix missing case about existing directory
  * swh.loader.svn.ra: Explicit the closure
  * swh.loader.svn: Deal with origin creation inhibition in base class
  * swh.loader.svn: Remove unneeded instruction
  * swh.loader.svn: Fix initializing the origin multiple times
  * swh.loader.svn: Remove unneeded except clause
  * swh.loader.svn: uneventful visit is not an error

 -- Antoine R. Dumont (@ardumont) <antoine.romain.dumont@gmail.com>  Tue, 24 Oct 2017 16:35:01 +0200

swh-loader-svn (0.0.30-1~swh1) unstable-swh; urgency=medium

  * Release swh.loader.svn version 0.0.30
  * Update packaging runes

 -- Nicolas Dandrimont <nicolas@dandrimont.eu>  Thu, 12 Oct 2017 18:07:58 +0200

swh-loader-svn (0.0.29-1~swh1) unstable-swh; urgency=medium

  * v0.0.29
  * swh.loader.svn.loader: Fix missing revision id key (which can lead
  * to an empty partial visit for example in the case of a repository
  * holding an svn:externals property).

 -- Antoine R. Dumont (@ardumont) <antoine.romain.dumont@gmail.com>  Mon, 09 Oct 2017 16:02:23 +0200

swh-loader-svn (0.0.28-1~swh1) unstable-swh; urgency=medium

  * Release swh.loader.svn v0.0.28
  * Replace swh.model.git with swh.model.from_disk

 -- Nicolas Dandrimont <nicolas@dandrimont.eu>  Fri, 06 Oct 2017 17:18:57 +0200

swh-loader-svn (0.0.27-1~swh1) unstable-swh; urgency=medium

  * v0.0.27
  * d/control: Bump dependency to latest swh.loader.core
  * swh.loader.svn: Add args to raised exception in edge cases
  * swh-hashtree: Fix no longer existing swh.core.hashutil import
  * docs/: add sphinx apidoc generation skeleton

 -- Antoine R. Dumont (@ardumont) <antoine.romain.dumont@gmail.com>  Tue, 03 Oct 2017 19:01:26 +0200

swh-loader-svn (0.0.26-1~swh1) unstable-swh; urgency=medium

  * Release swh.loader.svn 0.0.26
  * update tasks to new swh.scheduler API

 -- Nicolas Dandrimont <nicolas@dandrimont.eu>  Mon, 12 Jun 2017 18:25:40 +0200

swh-loader-svn (0.0.25-1~swh1) unstable-swh; urgency=medium

  * v0.0.25
  * Add blake2s256 new hash computation on content
  * Use gzip instead of pigz
  * Migrate from swh.core.hashutil to swh.model.hashutil

 -- Antoine R. Dumont (@ardumont) <antoine.romain.dumont@gmail.com>  Tue, 04 Apr 2017 14:18:57 +0200

swh-loader-svn (0.0.24-1~swh1) unstable-swh; urgency=medium

  * v0.0.24
  * Simplify loader's logic

 -- Antoine R. Dumont (@ardumont) <antoine.romain.dumont@gmail.com>  Wed, 22 Feb 2017 14:09:15 +0100

swh-loader-svn (0.0.23-1~swh1) unstable-swh; urgency=medium

  * Release swh.loader.svn v0.0.23
  * Return timestamps as pairs of integers (Close T680)

 -- Nicolas Dandrimont <nicolas@dandrimont.eu>  Tue, 14 Feb 2017 19:40:27 +0100

swh-loader-svn (0.0.22-1~swh1) unstable-swh; urgency=medium

  * v0.0.22
  * Pass optionally the visit date to producer

 -- Antoine R. Dumont (@ardumont) <antoine.romain.dumont@gmail.com>  Tue, 10 Jan 2017 15:03:45 +0100

swh-loader-svn (0.0.21-1~swh1) unstable-swh; urgency=medium

  * v0.0.21
  * Use the dump's fetch date as visit date

 -- Antoine R. Dumont (@ardumont) <antoine.romain.dumont@gmail.com>  Tue, 10 Jan 2017 15:03:24 +0100

swh-loader-svn (0.0.20-1~swh1) unstable-swh; urgency=medium

  * v0.0.20
  * Fix function call

 -- Antoine R. Dumont (@ardumont) <antoine.romain.dumont@gmail.com>  Fri, 06 Jan 2017 15:38:14 +0100

swh-loader-svn (0.0.19-1~swh1) unstable-swh; urgency=medium

  * v0.0.19
  * Rename task_queue adequately
  * Fix - Remove empty temporary directory in corner cases
  * Fix generator issue when using local storage

 -- Antoine R. Dumont (@ardumont) <antoine.romain.dumont@gmail.com>  Fri, 06 Jan 2017 14:10:19 +0100

swh-loader-svn (0.0.18-1~swh1) unstable-swh; urgency=medium

  * v0.0.18
  * Add check revision hash computation divergence during loading
  * Add task to load a svn repository from an archive dump and load the
  * repository
  * Raise error when svn:externals keyword is encountered (T610) since
  * it's not dealt with yet.
  * Revert modifications related to svn:eol-style since no good policy
    has
  * been found yet to deal with it

 -- Antoine R. Dumont (@ardumont) <antoine.romain.dumont@gmail.com>  Thu, 15 Dec 2016 10:57:26 +0100

swh-loader-svn (0.0.17-1~swh1) unstable-swh; urgency=medium

  * v0.0.17
  * Force eol conversion when needed

 -- Antoine R. Dumont (@ardumont) <antoine.romain.dumont@gmail.com>  Thu, 08 Dec 2016 18:25:55 +0100

swh-loader-svn (0.0.16-1~swh1) unstable-swh; urgency=medium

  * v0.0.16
  * Improve origin_visit policy

 -- Antoine R. Dumont (@ardumont) <antoine.romain.dumont@gmail.com>  Fri, 26 Aug 2016 15:59:31 +0200

swh-loader-svn (0.0.15-1~swh1) unstable-swh; urgency=medium

  * v0.0.15
  * Update svn loader to register origin_visit's state

 -- Antoine R. Dumont (@ardumont) <antoine.romain.dumont@gmail.com>  Wed, 24 Aug 2016 14:56:54 +0200

swh-loader-svn (0.0.14-1~swh1) unstable-swh; urgency=medium

  * v0.0.14
  * Update svn loader to register origin_visit's state

 -- Antoine R. Dumont (@ardumont) <antoine.romain.dumont@gmail.com>  Tue, 23 Aug 2016 16:38:16 +0200

swh-loader-svn (0.0.13-1~swh1) unstable-swh; urgency=medium

  * v0.0.13

 -- Antoine R. Dumont (@ardumont) <antoine.romain.dumont@gmail.com>  Thu, 18 Aug 2016 10:30:13 +0200

swh-loader-svn (0.0.12-1~swh1) unstable-swh; urgency=medium

  * v0.0.12
  * Inhibit keyword expansion during export phase (svn update)

 -- Antoine R. Dumont (@ardumont) <antoine.romain.dumont@gmail.com>  Wed, 06 Jul 2016 16:17:51 +0200

swh-loader-svn (0.0.11-1~swh1) unstable-swh; urgency=medium

  * v0.0.11
  * Reschedule when error on loading an svn repository
  * Start from last known revision
  * Permit to load local mirror with remote mirror origin

 -- Antoine R. Dumont (@ardumont) <antoine.romain.dumont@gmail.com>  Fri, 01 Jul 2016 16:51:37 +0200

swh-loader-svn (0.0.10-1~swh1) unstable-swh; urgency=medium

  * v0.0.10
  * Add retry policy around britle action (connection to remote svn
    server)

 -- Antoine R. Dumont (@ardumont) <antoine.romain.dumont@gmail.com>  Sat, 25 Jun 2016 11:30:34 +0200

swh-loader-svn (0.0.9-1~swh1) unstable-swh; urgency=medium

  * v0.0.9
  * Restrict loader to 2 possible policies: swh, git-svn
  * Improve coverage
  * Update README

 -- Antoine R. Dumont (@ardumont) <antoine.romain.dumont@gmail.com>  Fri, 24 Jun 2016 13:56:54 +0200

swh-loader-svn (0.0.8-1~swh1) unstable-swh; urgency=medium

  * v0.0.8
  * Use remote-access approach to hash and compute hashes from svn
  * repository (migrate major dependency from pysvn to subvertpy)

 -- Antoine R. Dumont (@ardumont) <antoine.romain.dumont@gmail.com>  Sat, 11 Jun 2016 19:55:54 +0200

swh-loader-svn (0.0.7-1~swh1) unstable-swh; urgency=medium

  * v0.0.7
  * d/control: Bump dependency version to latest swh-model

 -- Antoine R. Dumont (@ardumont) <antoine.romain.dumont@gmail.com>  Thu, 26 May 2016 16:10:32 +0200

swh-loader-svn (0.0.6-1~swh1) unstable-swh; urgency=medium

  * v0.0.6
  * d/control: Bump swh-model dependency
  * Simplify ignore folder corner cases
  * Rework log

 -- Antoine R. Dumont (@ardumont) <antoine.romain.dumont@gmail.com>  Wed, 25 May 2016 23:53:10 +0200

swh-loader-svn (0.0.5-1~swh1) unstable-swh; urgency=medium

  * v0.0.5
  * Add svn update behavior as option (default to True)
  * d/control: Bump dependency version to swh-loader-core

 -- Antoine R. Dumont (@ardumont) <antoine.romain.dumont@gmail.com>  Wed, 25 May 2016 12:44:35 +0200

swh-loader-svn (0.0.4-1~swh1) unstable-swh; urgency=medium

  * v0.0.4
  * Add options for git-svn like behavior (git svn clone <url> --no-
    metadata)
  * Ignore empty folder
  * Add extra-line in svn commit message
  * No revision metadata (beware that this break the update repo
  * mechanism)
  * Also, use <user>@<repo-uuid> pattern for committer/author

 -- Antoine R. Dumont (@ardumont) <antoine.romain.dumont@gmail.com>  Tue, 24 May 2016 17:04:40 +0200

swh-loader-svn (0.0.3-1~swh1) unstable-swh; urgency=medium

  * v0.0.3
  * Improve filesystem cleanup (before: left empty directory)
  * Use pysvn to extract uuid information (before: subprocess with
    subversion call)
  * Keep the working copy's name on the local checkout

 -- Antoine R. Dumont (@ardumont) <antoine.romain.dumont@gmail.com>  Fri, 15 Apr 2016 16:10:51 +0200

swh-loader-svn (0.0.2-1~swh1) unstable-swh; urgency=medium

  * v0.0.2
  * Update to the right swh dependencies.

 -- Antoine R. Dumont (@ardumont) <antoine.romain.dumont@gmail.com>  Fri, 15 Apr 2016 13:02:04 +0200

swh-loader-svn (0.0.1-1~swh1) unstable-swh; urgency=medium

  * Initial release
  * v0.0.1

 -- Antoine R. Dumont (@ardumont) <antoine.romain.dumont@gmail.com>  Wed, 13 Apr 2016 16:46:37 +0200<|MERGE_RESOLUTION|>--- conflicted
+++ resolved
@@ -1,10 +1,3 @@
-<<<<<<< HEAD
-swh-loader-svn (1.1.1-1~swh1~bpo10+1) buster-swh; urgency=medium
-
-  * Rebuild for buster-swh
-
- -- Software Heritage autobuilder (on jenkins-debian1) <jenkins@jenkins-debian1.internal.softwareheritage.org>  Fri, 28 Jan 2022 10:46:52 +0000
-=======
 swh-loader-svn (1.2.0-1~swh2) unstable-swh; urgency=medium
 
   * Bump new release
@@ -18,7 +11,6 @@
   * Upstream changes:     - version 1.2.0
 
  -- Software Heritage autobuilder (on jenkins-debian1) <jenkins@jenkins-debian1.internal.softwareheritage.org>  Fri, 11 Feb 2022 16:23:08 +0000
->>>>>>> b6c4278e
 
 swh-loader-svn (1.1.1-1~swh1) unstable-swh; urgency=medium
 
