<<<<<<< HEAD
swh-loader-svn (0.0.11-1~swh1~bpo9+1) stretch-swh; urgency=medium

  * Rebuild for stretch-backports.

 -- Antoine R. Dumont (@ardumont) <antoine.romain.dumont@gmail.com>  Fri, 01 Jul 2016 16:51:38 +0200
=======
swh-loader-svn (0.0.12-1~swh1) unstable-swh; urgency=medium

  * v0.0.12
  * Inhibit keyword expansion during export phase (svn update)

 -- Antoine R. Dumont (@ardumont) <antoine.romain.dumont@gmail.com>  Wed, 06 Jul 2016 16:17:51 +0200
>>>>>>> b0e80546

swh-loader-svn (0.0.11-1~swh1) unstable-swh; urgency=medium

  * v0.0.11
  * Reschedule when error on loading an svn repository
  * Start from last known revision
  * Permit to load local mirror with remote mirror origin

 -- Antoine R. Dumont (@ardumont) <antoine.romain.dumont@gmail.com>  Fri, 01 Jul 2016 16:51:37 +0200

swh-loader-svn (0.0.10-1~swh1) unstable-swh; urgency=medium

  * v0.0.10
  * Add retry policy around britle action (connection to remote svn
    server)

 -- Antoine R. Dumont (@ardumont) <antoine.romain.dumont@gmail.com>  Sat, 25 Jun 2016 11:30:34 +0200

swh-loader-svn (0.0.9-1~swh1) unstable-swh; urgency=medium

  * v0.0.9
  * Restrict loader to 2 possible policies: swh, git-svn
  * Improve coverage
  * Update README

 -- Antoine R. Dumont (@ardumont) <antoine.romain.dumont@gmail.com>  Fri, 24 Jun 2016 13:56:54 +0200

swh-loader-svn (0.0.8-1~swh1) unstable-swh; urgency=medium

  * v0.0.8
  * Use remote-access approach to hash and compute hashes from svn
  * repository (migrate major dependency from pysvn to subvertpy)

 -- Antoine R. Dumont (@ardumont) <antoine.romain.dumont@gmail.com>  Sat, 11 Jun 2016 19:55:54 +0200

swh-loader-svn (0.0.7-1~swh1) unstable-swh; urgency=medium

  * v0.0.7
  * d/control: Bump dependency version to latest swh-model

 -- Antoine R. Dumont (@ardumont) <antoine.romain.dumont@gmail.com>  Thu, 26 May 2016 16:10:32 +0200

swh-loader-svn (0.0.6-1~swh1) unstable-swh; urgency=medium

  * v0.0.6
  * d/control: Bump swh-model dependency
  * Simplify ignore folder corner cases
  * Rework log

 -- Antoine R. Dumont (@ardumont) <antoine.romain.dumont@gmail.com>  Wed, 25 May 2016 23:53:10 +0200

swh-loader-svn (0.0.5-1~swh1) unstable-swh; urgency=medium

  * v0.0.5
  * Add svn update behavior as option (default to True)
  * d/control: Bump dependency version to swh-loader-core

 -- Antoine R. Dumont (@ardumont) <antoine.romain.dumont@gmail.com>  Wed, 25 May 2016 12:44:35 +0200

swh-loader-svn (0.0.4-1~swh1) unstable-swh; urgency=medium

  * v0.0.4
  * Add options for git-svn like behavior (git svn clone <url> --no-
    metadata)
  * Ignore empty folder
  * Add extra-line in svn commit message
  * No revision metadata (beware that this break the update repo
  * mechanism)
  * Also, use <user>@<repo-uuid> pattern for committer/author

 -- Antoine R. Dumont (@ardumont) <antoine.romain.dumont@gmail.com>  Tue, 24 May 2016 17:04:40 +0200

swh-loader-svn (0.0.3-1~swh1) unstable-swh; urgency=medium

  * v0.0.3
  * Improve filesystem cleanup (before: left empty directory)
  * Use pysvn to extract uuid information (before: subprocess with
    subversion call)
  * Keep the working copy's name on the local checkout

 -- Antoine R. Dumont (@ardumont) <antoine.romain.dumont@gmail.com>  Fri, 15 Apr 2016 16:10:51 +0200

swh-loader-svn (0.0.2-1~swh1) unstable-swh; urgency=medium

  * v0.0.2
  * Update to the right swh dependencies.

 -- Antoine R. Dumont (@ardumont) <antoine.romain.dumont@gmail.com>  Fri, 15 Apr 2016 13:02:04 +0200

swh-loader-svn (0.0.1-1~swh1) unstable-swh; urgency=medium

  * Initial release
  * v0.0.1

 -- Antoine R. Dumont (@ardumont) <antoine.romain.dumont@gmail.com>  Wed, 13 Apr 2016 16:46:37 +0200<|MERGE_RESOLUTION|>--- conflicted
+++ resolved
@@ -1,17 +1,9 @@
-<<<<<<< HEAD
-swh-loader-svn (0.0.11-1~swh1~bpo9+1) stretch-swh; urgency=medium
-
-  * Rebuild for stretch-backports.
-
- -- Antoine R. Dumont (@ardumont) <antoine.romain.dumont@gmail.com>  Fri, 01 Jul 2016 16:51:38 +0200
-=======
 swh-loader-svn (0.0.12-1~swh1) unstable-swh; urgency=medium
 
   * v0.0.12
   * Inhibit keyword expansion during export phase (svn update)
 
  -- Antoine R. Dumont (@ardumont) <antoine.romain.dumont@gmail.com>  Wed, 06 Jul 2016 16:17:51 +0200
->>>>>>> b0e80546
 
 swh-loader-svn (0.0.11-1~swh1) unstable-swh; urgency=medium
 
