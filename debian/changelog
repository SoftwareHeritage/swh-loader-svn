<<<<<<< HEAD
swh-loader-svn (0.0.27-1~swh1~bpo9+1) stretch-swh; urgency=medium

  * Rebuild for stretch-backports.

 -- Antoine R. Dumont (@ardumont) <antoine.romain.dumont@gmail.com>  Tue, 03 Oct 2017 19:01:26 +0200
=======
swh-loader-svn (0.0.28-1~swh1) unstable-swh; urgency=medium

  * Release swh.loader.svn v0.0.28
  * Replace swh.model.git with swh.model.from_disk

 -- Nicolas Dandrimont <nicolas@dandrimont.eu>  Fri, 06 Oct 2017 17:18:57 +0200
>>>>>>> 405cc6d9

swh-loader-svn (0.0.27-1~swh1) unstable-swh; urgency=medium

  * v0.0.27
  * d/control: Bump dependency to latest swh.loader.core
  * swh.loader.svn: Add args to raised exception in edge cases
  * swh-hashtree: Fix no longer existing swh.core.hashutil import
  * docs/: add sphinx apidoc generation skeleton

 -- Antoine R. Dumont (@ardumont) <antoine.romain.dumont@gmail.com>  Tue, 03 Oct 2017 19:01:26 +0200

swh-loader-svn (0.0.26-1~swh1) unstable-swh; urgency=medium

  * Release swh.loader.svn 0.0.26
  * update tasks to new swh.scheduler API

 -- Nicolas Dandrimont <nicolas@dandrimont.eu>  Mon, 12 Jun 2017 18:25:40 +0200

swh-loader-svn (0.0.25-1~swh1) unstable-swh; urgency=medium

  * v0.0.25
  * Add blake2s256 new hash computation on content
  * Use gzip instead of pigz
  * Migrate from swh.core.hashutil to swh.model.hashutil

 -- Antoine R. Dumont (@ardumont) <antoine.romain.dumont@gmail.com>  Tue, 04 Apr 2017 14:18:57 +0200

swh-loader-svn (0.0.24-1~swh1) unstable-swh; urgency=medium

  * v0.0.24
  * Simplify loader's logic

 -- Antoine R. Dumont (@ardumont) <antoine.romain.dumont@gmail.com>  Wed, 22 Feb 2017 14:09:15 +0100

swh-loader-svn (0.0.23-1~swh1) unstable-swh; urgency=medium

  * Release swh.loader.svn v0.0.23
  * Return timestamps as pairs of integers (Close T680)

 -- Nicolas Dandrimont <nicolas@dandrimont.eu>  Tue, 14 Feb 2017 19:40:27 +0100

swh-loader-svn (0.0.22-1~swh1) unstable-swh; urgency=medium

  * v0.0.22
  * Pass optionally the visit date to producer

 -- Antoine R. Dumont (@ardumont) <antoine.romain.dumont@gmail.com>  Tue, 10 Jan 2017 15:03:45 +0100

swh-loader-svn (0.0.21-1~swh1) unstable-swh; urgency=medium

  * v0.0.21
  * Use the dump's fetch date as visit date

 -- Antoine R. Dumont (@ardumont) <antoine.romain.dumont@gmail.com>  Tue, 10 Jan 2017 15:03:24 +0100

swh-loader-svn (0.0.20-1~swh1) unstable-swh; urgency=medium

  * v0.0.20
  * Fix function call

 -- Antoine R. Dumont (@ardumont) <antoine.romain.dumont@gmail.com>  Fri, 06 Jan 2017 15:38:14 +0100

swh-loader-svn (0.0.19-1~swh1) unstable-swh; urgency=medium

  * v0.0.19
  * Rename task_queue adequately
  * Fix - Remove empty temporary directory in corner cases
  * Fix generator issue when using local storage

 -- Antoine R. Dumont (@ardumont) <antoine.romain.dumont@gmail.com>  Fri, 06 Jan 2017 14:10:19 +0100

swh-loader-svn (0.0.18-1~swh1) unstable-swh; urgency=medium

  * v0.0.18
  * Add check revision hash computation divergence during loading
  * Add task to load a svn repository from an archive dump and load the
  * repository
  * Raise error when svn:externals keyword is encountered (T610) since
  * it's not dealt with yet.
  * Revert modifications related to svn:eol-style since no good policy
    has
  * been found yet to deal with it

 -- Antoine R. Dumont (@ardumont) <antoine.romain.dumont@gmail.com>  Thu, 15 Dec 2016 10:57:26 +0100

swh-loader-svn (0.0.17-1~swh1) unstable-swh; urgency=medium

  * v0.0.17
  * Force eol conversion when needed

 -- Antoine R. Dumont (@ardumont) <antoine.romain.dumont@gmail.com>  Thu, 08 Dec 2016 18:25:55 +0100

swh-loader-svn (0.0.16-1~swh1) unstable-swh; urgency=medium

  * v0.0.16
  * Improve origin_visit policy

 -- Antoine R. Dumont (@ardumont) <antoine.romain.dumont@gmail.com>  Fri, 26 Aug 2016 15:59:31 +0200

swh-loader-svn (0.0.15-1~swh1) unstable-swh; urgency=medium

  * v0.0.15
  * Update svn loader to register origin_visit's state

 -- Antoine R. Dumont (@ardumont) <antoine.romain.dumont@gmail.com>  Wed, 24 Aug 2016 14:56:54 +0200

swh-loader-svn (0.0.14-1~swh1) unstable-swh; urgency=medium

  * v0.0.14
  * Update svn loader to register origin_visit's state

 -- Antoine R. Dumont (@ardumont) <antoine.romain.dumont@gmail.com>  Tue, 23 Aug 2016 16:38:16 +0200

swh-loader-svn (0.0.13-1~swh1) unstable-swh; urgency=medium

  * v0.0.13

 -- Antoine R. Dumont (@ardumont) <antoine.romain.dumont@gmail.com>  Thu, 18 Aug 2016 10:30:13 +0200

swh-loader-svn (0.0.12-1~swh1) unstable-swh; urgency=medium

  * v0.0.12
  * Inhibit keyword expansion during export phase (svn update)

 -- Antoine R. Dumont (@ardumont) <antoine.romain.dumont@gmail.com>  Wed, 06 Jul 2016 16:17:51 +0200

swh-loader-svn (0.0.11-1~swh1) unstable-swh; urgency=medium

  * v0.0.11
  * Reschedule when error on loading an svn repository
  * Start from last known revision
  * Permit to load local mirror with remote mirror origin

 -- Antoine R. Dumont (@ardumont) <antoine.romain.dumont@gmail.com>  Fri, 01 Jul 2016 16:51:37 +0200

swh-loader-svn (0.0.10-1~swh1) unstable-swh; urgency=medium

  * v0.0.10
  * Add retry policy around britle action (connection to remote svn
    server)

 -- Antoine R. Dumont (@ardumont) <antoine.romain.dumont@gmail.com>  Sat, 25 Jun 2016 11:30:34 +0200

swh-loader-svn (0.0.9-1~swh1) unstable-swh; urgency=medium

  * v0.0.9
  * Restrict loader to 2 possible policies: swh, git-svn
  * Improve coverage
  * Update README

 -- Antoine R. Dumont (@ardumont) <antoine.romain.dumont@gmail.com>  Fri, 24 Jun 2016 13:56:54 +0200

swh-loader-svn (0.0.8-1~swh1) unstable-swh; urgency=medium

  * v0.0.8
  * Use remote-access approach to hash and compute hashes from svn
  * repository (migrate major dependency from pysvn to subvertpy)

 -- Antoine R. Dumont (@ardumont) <antoine.romain.dumont@gmail.com>  Sat, 11 Jun 2016 19:55:54 +0200

swh-loader-svn (0.0.7-1~swh1) unstable-swh; urgency=medium

  * v0.0.7
  * d/control: Bump dependency version to latest swh-model

 -- Antoine R. Dumont (@ardumont) <antoine.romain.dumont@gmail.com>  Thu, 26 May 2016 16:10:32 +0200

swh-loader-svn (0.0.6-1~swh1) unstable-swh; urgency=medium

  * v0.0.6
  * d/control: Bump swh-model dependency
  * Simplify ignore folder corner cases
  * Rework log

 -- Antoine R. Dumont (@ardumont) <antoine.romain.dumont@gmail.com>  Wed, 25 May 2016 23:53:10 +0200

swh-loader-svn (0.0.5-1~swh1) unstable-swh; urgency=medium

  * v0.0.5
  * Add svn update behavior as option (default to True)
  * d/control: Bump dependency version to swh-loader-core

 -- Antoine R. Dumont (@ardumont) <antoine.romain.dumont@gmail.com>  Wed, 25 May 2016 12:44:35 +0200

swh-loader-svn (0.0.4-1~swh1) unstable-swh; urgency=medium

  * v0.0.4
  * Add options for git-svn like behavior (git svn clone <url> --no-
    metadata)
  * Ignore empty folder
  * Add extra-line in svn commit message
  * No revision metadata (beware that this break the update repo
  * mechanism)
  * Also, use <user>@<repo-uuid> pattern for committer/author

 -- Antoine R. Dumont (@ardumont) <antoine.romain.dumont@gmail.com>  Tue, 24 May 2016 17:04:40 +0200

swh-loader-svn (0.0.3-1~swh1) unstable-swh; urgency=medium

  * v0.0.3
  * Improve filesystem cleanup (before: left empty directory)
  * Use pysvn to extract uuid information (before: subprocess with
    subversion call)
  * Keep the working copy's name on the local checkout

 -- Antoine R. Dumont (@ardumont) <antoine.romain.dumont@gmail.com>  Fri, 15 Apr 2016 16:10:51 +0200

swh-loader-svn (0.0.2-1~swh1) unstable-swh; urgency=medium

  * v0.0.2
  * Update to the right swh dependencies.

 -- Antoine R. Dumont (@ardumont) <antoine.romain.dumont@gmail.com>  Fri, 15 Apr 2016 13:02:04 +0200

swh-loader-svn (0.0.1-1~swh1) unstable-swh; urgency=medium

  * Initial release
  * v0.0.1

 -- Antoine R. Dumont (@ardumont) <antoine.romain.dumont@gmail.com>  Wed, 13 Apr 2016 16:46:37 +0200<|MERGE_RESOLUTION|>--- conflicted
+++ resolved
@@ -1,17 +1,9 @@
-<<<<<<< HEAD
-swh-loader-svn (0.0.27-1~swh1~bpo9+1) stretch-swh; urgency=medium
-
-  * Rebuild for stretch-backports.
-
- -- Antoine R. Dumont (@ardumont) <antoine.romain.dumont@gmail.com>  Tue, 03 Oct 2017 19:01:26 +0200
-=======
 swh-loader-svn (0.0.28-1~swh1) unstable-swh; urgency=medium
 
   * Release swh.loader.svn v0.0.28
   * Replace swh.model.git with swh.model.from_disk
 
  -- Nicolas Dandrimont <nicolas@dandrimont.eu>  Fri, 06 Oct 2017 17:18:57 +0200
->>>>>>> 405cc6d9
 
 swh-loader-svn (0.0.27-1~swh1) unstable-swh; urgency=medium
 
