<<<<<<< HEAD
swh-loader-svn (0.0.12-1~swh1~bpo9+1) stretch-swh; urgency=medium

  * Rebuild for stretch-backports.

 -- Antoine R. Dumont (@ardumont) <antoine.romain.dumont@gmail.com>  Wed, 06 Jul 2016 16:17:51 +0200
=======
swh-loader-svn (0.0.13-1~swh1) unstable-swh; urgency=medium

  * v0.0.13

 -- Antoine R. Dumont (@ardumont) <antoine.romain.dumont@gmail.com>  Thu, 18 Aug 2016 10:30:13 +0200
>>>>>>> e3bfee49

swh-loader-svn (0.0.12-1~swh1) unstable-swh; urgency=medium

  * v0.0.12
  * Inhibit keyword expansion during export phase (svn update)

 -- Antoine R. Dumont (@ardumont) <antoine.romain.dumont@gmail.com>  Wed, 06 Jul 2016 16:17:51 +0200

swh-loader-svn (0.0.11-1~swh1) unstable-swh; urgency=medium

  * v0.0.11
  * Reschedule when error on loading an svn repository
  * Start from last known revision
  * Permit to load local mirror with remote mirror origin

 -- Antoine R. Dumont (@ardumont) <antoine.romain.dumont@gmail.com>  Fri, 01 Jul 2016 16:51:37 +0200

swh-loader-svn (0.0.10-1~swh1) unstable-swh; urgency=medium

  * v0.0.10
  * Add retry policy around britle action (connection to remote svn
    server)

 -- Antoine R. Dumont (@ardumont) <antoine.romain.dumont@gmail.com>  Sat, 25 Jun 2016 11:30:34 +0200

swh-loader-svn (0.0.9-1~swh1) unstable-swh; urgency=medium

  * v0.0.9
  * Restrict loader to 2 possible policies: swh, git-svn
  * Improve coverage
  * Update README

 -- Antoine R. Dumont (@ardumont) <antoine.romain.dumont@gmail.com>  Fri, 24 Jun 2016 13:56:54 +0200

swh-loader-svn (0.0.8-1~swh1) unstable-swh; urgency=medium

  * v0.0.8
  * Use remote-access approach to hash and compute hashes from svn
  * repository (migrate major dependency from pysvn to subvertpy)

 -- Antoine R. Dumont (@ardumont) <antoine.romain.dumont@gmail.com>  Sat, 11 Jun 2016 19:55:54 +0200

swh-loader-svn (0.0.7-1~swh1) unstable-swh; urgency=medium

  * v0.0.7
  * d/control: Bump dependency version to latest swh-model

 -- Antoine R. Dumont (@ardumont) <antoine.romain.dumont@gmail.com>  Thu, 26 May 2016 16:10:32 +0200

swh-loader-svn (0.0.6-1~swh1) unstable-swh; urgency=medium

  * v0.0.6
  * d/control: Bump swh-model dependency
  * Simplify ignore folder corner cases
  * Rework log

 -- Antoine R. Dumont (@ardumont) <antoine.romain.dumont@gmail.com>  Wed, 25 May 2016 23:53:10 +0200

swh-loader-svn (0.0.5-1~swh1) unstable-swh; urgency=medium

  * v0.0.5
  * Add svn update behavior as option (default to True)
  * d/control: Bump dependency version to swh-loader-core

 -- Antoine R. Dumont (@ardumont) <antoine.romain.dumont@gmail.com>  Wed, 25 May 2016 12:44:35 +0200

swh-loader-svn (0.0.4-1~swh1) unstable-swh; urgency=medium

  * v0.0.4
  * Add options for git-svn like behavior (git svn clone <url> --no-
    metadata)
  * Ignore empty folder
  * Add extra-line in svn commit message
  * No revision metadata (beware that this break the update repo
  * mechanism)
  * Also, use <user>@<repo-uuid> pattern for committer/author

 -- Antoine R. Dumont (@ardumont) <antoine.romain.dumont@gmail.com>  Tue, 24 May 2016 17:04:40 +0200

swh-loader-svn (0.0.3-1~swh1) unstable-swh; urgency=medium

  * v0.0.3
  * Improve filesystem cleanup (before: left empty directory)
  * Use pysvn to extract uuid information (before: subprocess with
    subversion call)
  * Keep the working copy's name on the local checkout

 -- Antoine R. Dumont (@ardumont) <antoine.romain.dumont@gmail.com>  Fri, 15 Apr 2016 16:10:51 +0200

swh-loader-svn (0.0.2-1~swh1) unstable-swh; urgency=medium

  * v0.0.2
  * Update to the right swh dependencies.

 -- Antoine R. Dumont (@ardumont) <antoine.romain.dumont@gmail.com>  Fri, 15 Apr 2016 13:02:04 +0200

swh-loader-svn (0.0.1-1~swh1) unstable-swh; urgency=medium

  * Initial release
  * v0.0.1

 -- Antoine R. Dumont (@ardumont) <antoine.romain.dumont@gmail.com>  Wed, 13 Apr 2016 16:46:37 +0200<|MERGE_RESOLUTION|>--- conflicted
+++ resolved
@@ -1,16 +1,8 @@
-<<<<<<< HEAD
-swh-loader-svn (0.0.12-1~swh1~bpo9+1) stretch-swh; urgency=medium
-
-  * Rebuild for stretch-backports.
-
- -- Antoine R. Dumont (@ardumont) <antoine.romain.dumont@gmail.com>  Wed, 06 Jul 2016 16:17:51 +0200
-=======
 swh-loader-svn (0.0.13-1~swh1) unstable-swh; urgency=medium
 
   * v0.0.13
 
  -- Antoine R. Dumont (@ardumont) <antoine.romain.dumont@gmail.com>  Thu, 18 Aug 2016 10:30:13 +0200
->>>>>>> e3bfee49
 
 swh-loader-svn (0.0.12-1~swh1) unstable-swh; urgency=medium
 
