--- conflicted
+++ resolved
@@ -1,10 +1,3 @@
-<<<<<<< HEAD
-swh-loader-svn (0.0.26-1~swh1~bpo9+1) stretch-swh; urgency=medium
-
-  * Rebuild for stretch-backports.
-
- -- Nicolas Dandrimont <nicolas@dandrimont.eu>  Mon, 12 Jun 2017 18:25:40 +0200
-=======
 swh-loader-svn (0.0.27-1~swh1) unstable-swh; urgency=medium
 
   * v0.0.27
@@ -14,7 +7,6 @@
   * docs/: add sphinx apidoc generation skeleton
 
  -- Antoine R. Dumont (@ardumont) <antoine.romain.dumont@gmail.com>  Tue, 03 Oct 2017 19:01:26 +0200
->>>>>>> b65d152d
 
 swh-loader-svn (0.0.26-1~swh1) unstable-swh; urgency=medium
 
