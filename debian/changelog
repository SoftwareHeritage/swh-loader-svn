--- conflicted
+++ resolved
@@ -1,10 +1,3 @@
-<<<<<<< HEAD
-swh-loader-svn (0.0.41-1~swh1~bpo9+1) stretch-swh; urgency=medium
-
-  * Rebuild for stretch-backports.
-
- -- Antoine R. Dumont (@ardumont) <antoine.romain.dumont@gmail.com>  Fri, 28 Sep 2018 12:16:31 +0200
-=======
 swh-loader-svn (0.0.42-1~swh1) unstable-swh; urgency=medium
 
   * v0.0.43
@@ -15,7 +8,6 @@
   * docs: add title and brief module description
 
  -- Antoine R. Dumont (@ardumont) <antoine.romain.dumont@gmail.com>  Thu, 11 Oct 2018 14:52:54 +0200
->>>>>>> 7b1a7fb4
 
 swh-loader-svn (0.0.41-1~swh1) unstable-swh; urgency=medium
 
