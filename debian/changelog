--- conflicted
+++ resolved
@@ -1,10 +1,3 @@
-<<<<<<< HEAD
-swh-loader-svn (0.5.0-1~swh1~bpo10+1) buster-swh; urgency=medium
-
-  * Rebuild for buster-swh
-
- -- Software Heritage autobuilder (on jenkins-debian1) <jenkins@jenkins-debian1.internal.softwareheritage.org>  Fri, 02 Oct 2020 12:19:00 +0000
-=======
 swh-loader-svn (0.6.0-1~swh2) unstable-swh; urgency=medium
 
   * Update dependencies
@@ -22,7 +15,6 @@
     to the pre-commit version (19.10b0) to avoid flip-flops
 
  -- Software Heritage autobuilder (on jenkins-debian1) <jenkins@jenkins-debian1.internal.softwareheritage.org>  Fri, 12 Feb 2021 16:33:45 +0000
->>>>>>> 01fe454e
 
 swh-loader-svn (0.5.0-1~swh1) unstable-swh; urgency=medium
 
