--- conflicted
+++ resolved
@@ -1,17 +1,9 @@
-<<<<<<< HEAD
-swh-loader-svn (0.0.16-1~swh1~bpo9+1) stretch-swh; urgency=medium
-
-  * Rebuild for stretch-backports.
-
- -- Antoine R. Dumont (@ardumont) <antoine.romain.dumont@gmail.com>  Fri, 26 Aug 2016 15:59:31 +0200
-=======
 swh-loader-svn (0.0.17-1~swh1) unstable-swh; urgency=medium
 
   * v0.0.17
   * Force eol conversion when needed
 
  -- Antoine R. Dumont (@ardumont) <antoine.romain.dumont@gmail.com>  Thu, 08 Dec 2016 18:25:55 +0100
->>>>>>> 0031379f
 
 swh-loader-svn (0.0.16-1~swh1) unstable-swh; urgency=medium
 
