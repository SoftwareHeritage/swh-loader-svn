--- conflicted
+++ resolved
@@ -1,10 +1,3 @@
-<<<<<<< HEAD
-swh-loader-svn (0.0.7-1~swh1~bpo9+1) stretch-swh; urgency=medium
-
-  * Rebuild for stretch-backports.
-
- -- Antoine R. Dumont (@ardumont) <antoine.romain.dumont@gmail.com>  Thu, 26 May 2016 16:10:32 +0200
-=======
 swh-loader-svn (0.0.8-1~swh1) unstable-swh; urgency=medium
 
   * v0.0.8
@@ -12,7 +5,6 @@
   * repository (migrate major dependency from pysvn to subvertpy)
 
  -- Antoine R. Dumont (@ardumont) <antoine.romain.dumont@gmail.com>  Sat, 11 Jun 2016 19:55:54 +0200
->>>>>>> a655dfc2
 
 swh-loader-svn (0.0.7-1~swh1) unstable-swh; urgency=medium
 
