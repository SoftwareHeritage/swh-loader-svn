<<<<<<< HEAD
swh-loader-svn (0.0.24-1~swh1~bpo9+1) stretch-swh; urgency=medium

  * Rebuild for stretch-backports.

 -- Antoine R. Dumont (@ardumont) <antoine.romain.dumont@gmail.com>  Wed, 22 Feb 2017 14:09:15 +0100
=======
swh-loader-svn (0.0.25-1~swh1) unstable-swh; urgency=medium

  * v0.0.25
  * Add blake2s256 new hash computation on content
  * Use gzip instead of pigz
  * Migrate from swh.core.hashutil to swh.model.hashutil

 -- Antoine R. Dumont (@ardumont) <antoine.romain.dumont@gmail.com>  Tue, 04 Apr 2017 14:18:57 +0200
>>>>>>> b3fc47c1

swh-loader-svn (0.0.24-1~swh1) unstable-swh; urgency=medium

  * v0.0.24
  * Simplify loader's logic

 -- Antoine R. Dumont (@ardumont) <antoine.romain.dumont@gmail.com>  Wed, 22 Feb 2017 14:09:15 +0100

swh-loader-svn (0.0.23-1~swh1) unstable-swh; urgency=medium

  * Release swh.loader.svn v0.0.23
  * Return timestamps as pairs of integers (Close T680)

 -- Nicolas Dandrimont <nicolas@dandrimont.eu>  Tue, 14 Feb 2017 19:40:27 +0100

swh-loader-svn (0.0.22-1~swh1) unstable-swh; urgency=medium

  * v0.0.22
  * Pass optionally the visit date to producer

 -- Antoine R. Dumont (@ardumont) <antoine.romain.dumont@gmail.com>  Tue, 10 Jan 2017 15:03:45 +0100

swh-loader-svn (0.0.21-1~swh1) unstable-swh; urgency=medium

  * v0.0.21
  * Use the dump's fetch date as visit date

 -- Antoine R. Dumont (@ardumont) <antoine.romain.dumont@gmail.com>  Tue, 10 Jan 2017 15:03:24 +0100

swh-loader-svn (0.0.20-1~swh1) unstable-swh; urgency=medium

  * v0.0.20
  * Fix function call

 -- Antoine R. Dumont (@ardumont) <antoine.romain.dumont@gmail.com>  Fri, 06 Jan 2017 15:38:14 +0100

swh-loader-svn (0.0.19-1~swh1) unstable-swh; urgency=medium

  * v0.0.19
  * Rename task_queue adequately
  * Fix - Remove empty temporary directory in corner cases
  * Fix generator issue when using local storage

 -- Antoine R. Dumont (@ardumont) <antoine.romain.dumont@gmail.com>  Fri, 06 Jan 2017 14:10:19 +0100

swh-loader-svn (0.0.18-1~swh1) unstable-swh; urgency=medium

  * v0.0.18
  * Add check revision hash computation divergence during loading
  * Add task to load a svn repository from an archive dump and load the
  * repository
  * Raise error when svn:externals keyword is encountered (T610) since
  * it's not dealt with yet.
  * Revert modifications related to svn:eol-style since no good policy
    has
  * been found yet to deal with it

 -- Antoine R. Dumont (@ardumont) <antoine.romain.dumont@gmail.com>  Thu, 15 Dec 2016 10:57:26 +0100

swh-loader-svn (0.0.17-1~swh1) unstable-swh; urgency=medium

  * v0.0.17
  * Force eol conversion when needed

 -- Antoine R. Dumont (@ardumont) <antoine.romain.dumont@gmail.com>  Thu, 08 Dec 2016 18:25:55 +0100

swh-loader-svn (0.0.16-1~swh1) unstable-swh; urgency=medium

  * v0.0.16
  * Improve origin_visit policy

 -- Antoine R. Dumont (@ardumont) <antoine.romain.dumont@gmail.com>  Fri, 26 Aug 2016 15:59:31 +0200

swh-loader-svn (0.0.15-1~swh1) unstable-swh; urgency=medium

  * v0.0.15
  * Update svn loader to register origin_visit's state

 -- Antoine R. Dumont (@ardumont) <antoine.romain.dumont@gmail.com>  Wed, 24 Aug 2016 14:56:54 +0200

swh-loader-svn (0.0.14-1~swh1) unstable-swh; urgency=medium

  * v0.0.14
  * Update svn loader to register origin_visit's state

 -- Antoine R. Dumont (@ardumont) <antoine.romain.dumont@gmail.com>  Tue, 23 Aug 2016 16:38:16 +0200

swh-loader-svn (0.0.13-1~swh1) unstable-swh; urgency=medium

  * v0.0.13

 -- Antoine R. Dumont (@ardumont) <antoine.romain.dumont@gmail.com>  Thu, 18 Aug 2016 10:30:13 +0200

swh-loader-svn (0.0.12-1~swh1) unstable-swh; urgency=medium

  * v0.0.12
  * Inhibit keyword expansion during export phase (svn update)

 -- Antoine R. Dumont (@ardumont) <antoine.romain.dumont@gmail.com>  Wed, 06 Jul 2016 16:17:51 +0200

swh-loader-svn (0.0.11-1~swh1) unstable-swh; urgency=medium

  * v0.0.11
  * Reschedule when error on loading an svn repository
  * Start from last known revision
  * Permit to load local mirror with remote mirror origin

 -- Antoine R. Dumont (@ardumont) <antoine.romain.dumont@gmail.com>  Fri, 01 Jul 2016 16:51:37 +0200

swh-loader-svn (0.0.10-1~swh1) unstable-swh; urgency=medium

  * v0.0.10
  * Add retry policy around britle action (connection to remote svn
    server)

 -- Antoine R. Dumont (@ardumont) <antoine.romain.dumont@gmail.com>  Sat, 25 Jun 2016 11:30:34 +0200

swh-loader-svn (0.0.9-1~swh1) unstable-swh; urgency=medium

  * v0.0.9
  * Restrict loader to 2 possible policies: swh, git-svn
  * Improve coverage
  * Update README

 -- Antoine R. Dumont (@ardumont) <antoine.romain.dumont@gmail.com>  Fri, 24 Jun 2016 13:56:54 +0200

swh-loader-svn (0.0.8-1~swh1) unstable-swh; urgency=medium

  * v0.0.8
  * Use remote-access approach to hash and compute hashes from svn
  * repository (migrate major dependency from pysvn to subvertpy)

 -- Antoine R. Dumont (@ardumont) <antoine.romain.dumont@gmail.com>  Sat, 11 Jun 2016 19:55:54 +0200

swh-loader-svn (0.0.7-1~swh1) unstable-swh; urgency=medium

  * v0.0.7
  * d/control: Bump dependency version to latest swh-model

 -- Antoine R. Dumont (@ardumont) <antoine.romain.dumont@gmail.com>  Thu, 26 May 2016 16:10:32 +0200

swh-loader-svn (0.0.6-1~swh1) unstable-swh; urgency=medium

  * v0.0.6
  * d/control: Bump swh-model dependency
  * Simplify ignore folder corner cases
  * Rework log

 -- Antoine R. Dumont (@ardumont) <antoine.romain.dumont@gmail.com>  Wed, 25 May 2016 23:53:10 +0200

swh-loader-svn (0.0.5-1~swh1) unstable-swh; urgency=medium

  * v0.0.5
  * Add svn update behavior as option (default to True)
  * d/control: Bump dependency version to swh-loader-core

 -- Antoine R. Dumont (@ardumont) <antoine.romain.dumont@gmail.com>  Wed, 25 May 2016 12:44:35 +0200

swh-loader-svn (0.0.4-1~swh1) unstable-swh; urgency=medium

  * v0.0.4
  * Add options for git-svn like behavior (git svn clone <url> --no-
    metadata)
  * Ignore empty folder
  * Add extra-line in svn commit message
  * No revision metadata (beware that this break the update repo
  * mechanism)
  * Also, use <user>@<repo-uuid> pattern for committer/author

 -- Antoine R. Dumont (@ardumont) <antoine.romain.dumont@gmail.com>  Tue, 24 May 2016 17:04:40 +0200

swh-loader-svn (0.0.3-1~swh1) unstable-swh; urgency=medium

  * v0.0.3
  * Improve filesystem cleanup (before: left empty directory)
  * Use pysvn to extract uuid information (before: subprocess with
    subversion call)
  * Keep the working copy's name on the local checkout

 -- Antoine R. Dumont (@ardumont) <antoine.romain.dumont@gmail.com>  Fri, 15 Apr 2016 16:10:51 +0200

swh-loader-svn (0.0.2-1~swh1) unstable-swh; urgency=medium

  * v0.0.2
  * Update to the right swh dependencies.

 -- Antoine R. Dumont (@ardumont) <antoine.romain.dumont@gmail.com>  Fri, 15 Apr 2016 13:02:04 +0200

swh-loader-svn (0.0.1-1~swh1) unstable-swh; urgency=medium

  * Initial release
  * v0.0.1

 -- Antoine R. Dumont (@ardumont) <antoine.romain.dumont@gmail.com>  Wed, 13 Apr 2016 16:46:37 +0200<|MERGE_RESOLUTION|>--- conflicted
+++ resolved
@@ -1,10 +1,3 @@
-<<<<<<< HEAD
-swh-loader-svn (0.0.24-1~swh1~bpo9+1) stretch-swh; urgency=medium
-
-  * Rebuild for stretch-backports.
-
- -- Antoine R. Dumont (@ardumont) <antoine.romain.dumont@gmail.com>  Wed, 22 Feb 2017 14:09:15 +0100
-=======
 swh-loader-svn (0.0.25-1~swh1) unstable-swh; urgency=medium
 
   * v0.0.25
@@ -13,7 +6,6 @@
   * Migrate from swh.core.hashutil to swh.model.hashutil
 
  -- Antoine R. Dumont (@ardumont) <antoine.romain.dumont@gmail.com>  Tue, 04 Apr 2017 14:18:57 +0200
->>>>>>> b3fc47c1
 
 swh-loader-svn (0.0.24-1~swh1) unstable-swh; urgency=medium
 
