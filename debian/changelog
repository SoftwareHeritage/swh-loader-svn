<<<<<<< HEAD
swh-loader-svn (0.0.22-1~swh1~bpo9+1) stretch-swh; urgency=medium

  * Rebuild for stretch-backports.

 -- Antoine R. Dumont (@ardumont) <antoine.romain.dumont@gmail.com>  Tue, 10 Jan 2017 15:03:46 +0100
=======
swh-loader-svn (0.0.23-1~swh1) unstable-swh; urgency=medium

  * Release swh.loader.svn v0.0.23
  * Return timestamps as pairs of integers (Close T680)

 -- Nicolas Dandrimont <nicolas@dandrimont.eu>  Tue, 14 Feb 2017 19:40:27 +0100
>>>>>>> 881482ed

swh-loader-svn (0.0.22-1~swh1) unstable-swh; urgency=medium

  * v0.0.22
  * Pass optionally the visit date to producer

 -- Antoine R. Dumont (@ardumont) <antoine.romain.dumont@gmail.com>  Tue, 10 Jan 2017 15:03:45 +0100

swh-loader-svn (0.0.21-1~swh1) unstable-swh; urgency=medium

  * v0.0.21
  * Use the dump's fetch date as visit date

 -- Antoine R. Dumont (@ardumont) <antoine.romain.dumont@gmail.com>  Tue, 10 Jan 2017 15:03:24 +0100

swh-loader-svn (0.0.20-1~swh1) unstable-swh; urgency=medium

  * v0.0.20
  * Fix function call

 -- Antoine R. Dumont (@ardumont) <antoine.romain.dumont@gmail.com>  Fri, 06 Jan 2017 15:38:14 +0100

swh-loader-svn (0.0.19-1~swh1) unstable-swh; urgency=medium

  * v0.0.19
  * Rename task_queue adequately
  * Fix - Remove empty temporary directory in corner cases
  * Fix generator issue when using local storage

 -- Antoine R. Dumont (@ardumont) <antoine.romain.dumont@gmail.com>  Fri, 06 Jan 2017 14:10:19 +0100

swh-loader-svn (0.0.18-1~swh1) unstable-swh; urgency=medium

  * v0.0.18
  * Add check revision hash computation divergence during loading
  * Add task to load a svn repository from an archive dump and load the
  * repository
  * Raise error when svn:externals keyword is encountered (T610) since
  * it's not dealt with yet.
  * Revert modifications related to svn:eol-style since no good policy
    has
  * been found yet to deal with it

 -- Antoine R. Dumont (@ardumont) <antoine.romain.dumont@gmail.com>  Thu, 15 Dec 2016 10:57:26 +0100

swh-loader-svn (0.0.17-1~swh1) unstable-swh; urgency=medium

  * v0.0.17
  * Force eol conversion when needed

 -- Antoine R. Dumont (@ardumont) <antoine.romain.dumont@gmail.com>  Thu, 08 Dec 2016 18:25:55 +0100

swh-loader-svn (0.0.16-1~swh1) unstable-swh; urgency=medium

  * v0.0.16
  * Improve origin_visit policy

 -- Antoine R. Dumont (@ardumont) <antoine.romain.dumont@gmail.com>  Fri, 26 Aug 2016 15:59:31 +0200

swh-loader-svn (0.0.15-1~swh1) unstable-swh; urgency=medium

  * v0.0.15
  * Update svn loader to register origin_visit's state

 -- Antoine R. Dumont (@ardumont) <antoine.romain.dumont@gmail.com>  Wed, 24 Aug 2016 14:56:54 +0200

swh-loader-svn (0.0.14-1~swh1) unstable-swh; urgency=medium

  * v0.0.14
  * Update svn loader to register origin_visit's state

 -- Antoine R. Dumont (@ardumont) <antoine.romain.dumont@gmail.com>  Tue, 23 Aug 2016 16:38:16 +0200

swh-loader-svn (0.0.13-1~swh1) unstable-swh; urgency=medium

  * v0.0.13

 -- Antoine R. Dumont (@ardumont) <antoine.romain.dumont@gmail.com>  Thu, 18 Aug 2016 10:30:13 +0200

swh-loader-svn (0.0.12-1~swh1) unstable-swh; urgency=medium

  * v0.0.12
  * Inhibit keyword expansion during export phase (svn update)

 -- Antoine R. Dumont (@ardumont) <antoine.romain.dumont@gmail.com>  Wed, 06 Jul 2016 16:17:51 +0200

swh-loader-svn (0.0.11-1~swh1) unstable-swh; urgency=medium

  * v0.0.11
  * Reschedule when error on loading an svn repository
  * Start from last known revision
  * Permit to load local mirror with remote mirror origin

 -- Antoine R. Dumont (@ardumont) <antoine.romain.dumont@gmail.com>  Fri, 01 Jul 2016 16:51:37 +0200

swh-loader-svn (0.0.10-1~swh1) unstable-swh; urgency=medium

  * v0.0.10
  * Add retry policy around britle action (connection to remote svn
    server)

 -- Antoine R. Dumont (@ardumont) <antoine.romain.dumont@gmail.com>  Sat, 25 Jun 2016 11:30:34 +0200

swh-loader-svn (0.0.9-1~swh1) unstable-swh; urgency=medium

  * v0.0.9
  * Restrict loader to 2 possible policies: swh, git-svn
  * Improve coverage
  * Update README

 -- Antoine R. Dumont (@ardumont) <antoine.romain.dumont@gmail.com>  Fri, 24 Jun 2016 13:56:54 +0200

swh-loader-svn (0.0.8-1~swh1) unstable-swh; urgency=medium

  * v0.0.8
  * Use remote-access approach to hash and compute hashes from svn
  * repository (migrate major dependency from pysvn to subvertpy)

 -- Antoine R. Dumont (@ardumont) <antoine.romain.dumont@gmail.com>  Sat, 11 Jun 2016 19:55:54 +0200

swh-loader-svn (0.0.7-1~swh1) unstable-swh; urgency=medium

  * v0.0.7
  * d/control: Bump dependency version to latest swh-model

 -- Antoine R. Dumont (@ardumont) <antoine.romain.dumont@gmail.com>  Thu, 26 May 2016 16:10:32 +0200

swh-loader-svn (0.0.6-1~swh1) unstable-swh; urgency=medium

  * v0.0.6
  * d/control: Bump swh-model dependency
  * Simplify ignore folder corner cases
  * Rework log

 -- Antoine R. Dumont (@ardumont) <antoine.romain.dumont@gmail.com>  Wed, 25 May 2016 23:53:10 +0200

swh-loader-svn (0.0.5-1~swh1) unstable-swh; urgency=medium

  * v0.0.5
  * Add svn update behavior as option (default to True)
  * d/control: Bump dependency version to swh-loader-core

 -- Antoine R. Dumont (@ardumont) <antoine.romain.dumont@gmail.com>  Wed, 25 May 2016 12:44:35 +0200

swh-loader-svn (0.0.4-1~swh1) unstable-swh; urgency=medium

  * v0.0.4
  * Add options for git-svn like behavior (git svn clone <url> --no-
    metadata)
  * Ignore empty folder
  * Add extra-line in svn commit message
  * No revision metadata (beware that this break the update repo
  * mechanism)
  * Also, use <user>@<repo-uuid> pattern for committer/author

 -- Antoine R. Dumont (@ardumont) <antoine.romain.dumont@gmail.com>  Tue, 24 May 2016 17:04:40 +0200

swh-loader-svn (0.0.3-1~swh1) unstable-swh; urgency=medium

  * v0.0.3
  * Improve filesystem cleanup (before: left empty directory)
  * Use pysvn to extract uuid information (before: subprocess with
    subversion call)
  * Keep the working copy's name on the local checkout

 -- Antoine R. Dumont (@ardumont) <antoine.romain.dumont@gmail.com>  Fri, 15 Apr 2016 16:10:51 +0200

swh-loader-svn (0.0.2-1~swh1) unstable-swh; urgency=medium

  * v0.0.2
  * Update to the right swh dependencies.

 -- Antoine R. Dumont (@ardumont) <antoine.romain.dumont@gmail.com>  Fri, 15 Apr 2016 13:02:04 +0200

swh-loader-svn (0.0.1-1~swh1) unstable-swh; urgency=medium

  * Initial release
  * v0.0.1

 -- Antoine R. Dumont (@ardumont) <antoine.romain.dumont@gmail.com>  Wed, 13 Apr 2016 16:46:37 +0200<|MERGE_RESOLUTION|>--- conflicted
+++ resolved
@@ -1,17 +1,9 @@
-<<<<<<< HEAD
-swh-loader-svn (0.0.22-1~swh1~bpo9+1) stretch-swh; urgency=medium
-
-  * Rebuild for stretch-backports.
-
- -- Antoine R. Dumont (@ardumont) <antoine.romain.dumont@gmail.com>  Tue, 10 Jan 2017 15:03:46 +0100
-=======
 swh-loader-svn (0.0.23-1~swh1) unstable-swh; urgency=medium
 
   * Release swh.loader.svn v0.0.23
   * Return timestamps as pairs of integers (Close T680)
 
  -- Nicolas Dandrimont <nicolas@dandrimont.eu>  Tue, 14 Feb 2017 19:40:27 +0100
->>>>>>> 881482ed
 
 swh-loader-svn (0.0.22-1~swh1) unstable-swh; urgency=medium
 
