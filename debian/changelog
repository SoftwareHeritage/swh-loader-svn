<<<<<<< HEAD
swh-loader-svn (0.0.15-1~swh1~bpo9+1) stretch-swh; urgency=medium

  * Rebuild for stretch-backports.

 -- Antoine R. Dumont (@ardumont) <antoine.romain.dumont@gmail.com>  Wed, 24 Aug 2016 14:56:54 +0200
=======
swh-loader-svn (0.0.16-1~swh1) unstable-swh; urgency=medium

  * v0.0.16
  * Improve origin_visit policy

 -- Antoine R. Dumont (@ardumont) <antoine.romain.dumont@gmail.com>  Fri, 26 Aug 2016 15:59:31 +0200
>>>>>>> 8aafb834

swh-loader-svn (0.0.15-1~swh1) unstable-swh; urgency=medium

  * v0.0.15
  * Update svn loader to register origin_visit's state

 -- Antoine R. Dumont (@ardumont) <antoine.romain.dumont@gmail.com>  Wed, 24 Aug 2016 14:56:54 +0200

swh-loader-svn (0.0.14-1~swh1) unstable-swh; urgency=medium

  * v0.0.14
  * Update svn loader to register origin_visit's state

 -- Antoine R. Dumont (@ardumont) <antoine.romain.dumont@gmail.com>  Tue, 23 Aug 2016 16:38:16 +0200

swh-loader-svn (0.0.13-1~swh1) unstable-swh; urgency=medium

  * v0.0.13

 -- Antoine R. Dumont (@ardumont) <antoine.romain.dumont@gmail.com>  Thu, 18 Aug 2016 10:30:13 +0200

swh-loader-svn (0.0.12-1~swh1) unstable-swh; urgency=medium

  * v0.0.12
  * Inhibit keyword expansion during export phase (svn update)

 -- Antoine R. Dumont (@ardumont) <antoine.romain.dumont@gmail.com>  Wed, 06 Jul 2016 16:17:51 +0200

swh-loader-svn (0.0.11-1~swh1) unstable-swh; urgency=medium

  * v0.0.11
  * Reschedule when error on loading an svn repository
  * Start from last known revision
  * Permit to load local mirror with remote mirror origin

 -- Antoine R. Dumont (@ardumont) <antoine.romain.dumont@gmail.com>  Fri, 01 Jul 2016 16:51:37 +0200

swh-loader-svn (0.0.10-1~swh1) unstable-swh; urgency=medium

  * v0.0.10
  * Add retry policy around britle action (connection to remote svn
    server)

 -- Antoine R. Dumont (@ardumont) <antoine.romain.dumont@gmail.com>  Sat, 25 Jun 2016 11:30:34 +0200

swh-loader-svn (0.0.9-1~swh1) unstable-swh; urgency=medium

  * v0.0.9
  * Restrict loader to 2 possible policies: swh, git-svn
  * Improve coverage
  * Update README

 -- Antoine R. Dumont (@ardumont) <antoine.romain.dumont@gmail.com>  Fri, 24 Jun 2016 13:56:54 +0200

swh-loader-svn (0.0.8-1~swh1) unstable-swh; urgency=medium

  * v0.0.8
  * Use remote-access approach to hash and compute hashes from svn
  * repository (migrate major dependency from pysvn to subvertpy)

 -- Antoine R. Dumont (@ardumont) <antoine.romain.dumont@gmail.com>  Sat, 11 Jun 2016 19:55:54 +0200

swh-loader-svn (0.0.7-1~swh1) unstable-swh; urgency=medium

  * v0.0.7
  * d/control: Bump dependency version to latest swh-model

 -- Antoine R. Dumont (@ardumont) <antoine.romain.dumont@gmail.com>  Thu, 26 May 2016 16:10:32 +0200

swh-loader-svn (0.0.6-1~swh1) unstable-swh; urgency=medium

  * v0.0.6
  * d/control: Bump swh-model dependency
  * Simplify ignore folder corner cases
  * Rework log

 -- Antoine R. Dumont (@ardumont) <antoine.romain.dumont@gmail.com>  Wed, 25 May 2016 23:53:10 +0200

swh-loader-svn (0.0.5-1~swh1) unstable-swh; urgency=medium

  * v0.0.5
  * Add svn update behavior as option (default to True)
  * d/control: Bump dependency version to swh-loader-core

 -- Antoine R. Dumont (@ardumont) <antoine.romain.dumont@gmail.com>  Wed, 25 May 2016 12:44:35 +0200

swh-loader-svn (0.0.4-1~swh1) unstable-swh; urgency=medium

  * v0.0.4
  * Add options for git-svn like behavior (git svn clone <url> --no-
    metadata)
  * Ignore empty folder
  * Add extra-line in svn commit message
  * No revision metadata (beware that this break the update repo
  * mechanism)
  * Also, use <user>@<repo-uuid> pattern for committer/author

 -- Antoine R. Dumont (@ardumont) <antoine.romain.dumont@gmail.com>  Tue, 24 May 2016 17:04:40 +0200

swh-loader-svn (0.0.3-1~swh1) unstable-swh; urgency=medium

  * v0.0.3
  * Improve filesystem cleanup (before: left empty directory)
  * Use pysvn to extract uuid information (before: subprocess with
    subversion call)
  * Keep the working copy's name on the local checkout

 -- Antoine R. Dumont (@ardumont) <antoine.romain.dumont@gmail.com>  Fri, 15 Apr 2016 16:10:51 +0200

swh-loader-svn (0.0.2-1~swh1) unstable-swh; urgency=medium

  * v0.0.2
  * Update to the right swh dependencies.

 -- Antoine R. Dumont (@ardumont) <antoine.romain.dumont@gmail.com>  Fri, 15 Apr 2016 13:02:04 +0200

swh-loader-svn (0.0.1-1~swh1) unstable-swh; urgency=medium

  * Initial release
  * v0.0.1

 -- Antoine R. Dumont (@ardumont) <antoine.romain.dumont@gmail.com>  Wed, 13 Apr 2016 16:46:37 +0200<|MERGE_RESOLUTION|>--- conflicted
+++ resolved
@@ -1,17 +1,9 @@
-<<<<<<< HEAD
-swh-loader-svn (0.0.15-1~swh1~bpo9+1) stretch-swh; urgency=medium
-
-  * Rebuild for stretch-backports.
-
- -- Antoine R. Dumont (@ardumont) <antoine.romain.dumont@gmail.com>  Wed, 24 Aug 2016 14:56:54 +0200
-=======
 swh-loader-svn (0.0.16-1~swh1) unstable-swh; urgency=medium
 
   * v0.0.16
   * Improve origin_visit policy
 
  -- Antoine R. Dumont (@ardumont) <antoine.romain.dumont@gmail.com>  Fri, 26 Aug 2016 15:59:31 +0200
->>>>>>> 8aafb834
 
 swh-loader-svn (0.0.15-1~swh1) unstable-swh; urgency=medium
 
