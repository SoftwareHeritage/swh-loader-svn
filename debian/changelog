<<<<<<< HEAD
swh-loader-svn (0.1.1-1~swh2~bpo10+1) buster-swh; urgency=medium

  * Rebuild for buster-swh

 -- Software Heritage autobuilder (on jenkins-debian1) <jenkins@jenkins-debian1.internal.softwareheritage.org>  Wed, 03 Jun 2020 14:17:30 +0000
=======
swh-loader-svn (0.1.2-1~swh1) unstable-swh; urgency=medium

  * New upstream release 0.1.2     - (tagged by Antoine R. Dumont
    (@ardumont) <ardumont@softwareheritage.org> on 2020-06-09 11:03:56
    +0200)
  * Upstream changes:     - v0.1.2     - test_loader: assert returned
    loader status is what we expect     - Adapt to swh.model 0.3

 -- Software Heritage autobuilder (on jenkins-debian1) <jenkins@jenkins-debian1.internal.softwareheritage.org>  Tue, 09 Jun 2020 09:06:01 +0000

swh-loader-svn (0.1.1-1~swh3) unstable-swh; urgency=medium

  * Enable build for python3.8 (Debian ships a patched subvertpy.)

 -- Nicolas Dandrimont <olasd@debian.org>  Wed, 03 Jun 2020 16:27:53 +0200
>>>>>>> f50fde3c

swh-loader-svn (0.1.1-1~swh2) unstable-swh; urgency=medium

  * Force removing __init__.py files.

 -- Nicolas Dandrimont <olasd@debian.org>  Wed, 03 Jun 2020 16:13:31 +0200

swh-loader-svn (0.1.1-1~swh1) unstable-swh; urgency=medium

  * New upstream release 0.1.1     - (tagged by Antoine Lambert
    <antoine.lambert@inria.fr> on 2020-06-03 11:49:31 +0200)
  * Upstream changes:     - version 0.1.1

 -- Software Heritage autobuilder (on jenkins-debian1) <jenkins@jenkins-debian1.internal.softwareheritage.org>  Wed, 03 Jun 2020 09:53:23 +0000

swh-loader-svn (0.1.0-1~swh1) unstable-swh; urgency=medium

  * New upstream release 0.1.0     - (tagged by Nicolas Dandrimont
    <nicolas@dandrimont.eu> on 2020-06-02 18:54:30 +0200)
  * Upstream changes:     - Release swh.loader.svn v0.1.0     - Blacken
    all files     - Fix compatibility with swh.loader.core v0.1.0     -
    Fix parameter ordering for loader tasks

 -- Software Heritage autobuilder (on jenkins-debian1) <jenkins@jenkins-debian1.internal.softwareheritage.org>  Tue, 02 Jun 2020 16:58:55 +0000

swh-loader-svn (0.0.54-1~swh1) unstable-swh; urgency=medium

  * New upstream release 0.0.54     - (tagged by Antoine R. Dumont
    (@ardumont) <antoine.romain.dumont@gmail.com> on 2020-03-27 07:52:30
    +0100)
  * Upstream changes:     - v0.0.54     - svn.loader: Let core loader
    update snapshot & visit at the same time     - test_loader: Add
    missing assertions on visit status     - Fix crash on None snapshot

 -- Software Heritage autobuilder (on jenkins-debian1) <jenkins@jenkins-debian1.internal.softwareheritage.org>  Fri, 27 Mar 2020 06:57:15 +0000

swh-loader-svn (0.0.53-1~swh1) unstable-swh; urgency=medium

  * New upstream release 0.0.53     - (tagged by Antoine R. Dumont
    (@ardumont) <antoine.romain.dumont@gmail.com> on 2020-03-16 13:38:29
    +0100)
  * Upstream changes:     - v0.0.53     - Migrate to latest swh-loader-
    core api change     - Move Person parsing to swh-model.

 -- Software Heritage autobuilder (on jenkins-debian1) <jenkins@jenkins-debian1.internal.softwareheritage.org>  Mon, 16 Mar 2020 12:41:14 +0000

swh-loader-svn (0.0.52-1~swh1) unstable-swh; urgency=medium

  * New upstream release 0.0.52     - (tagged by Antoine R. Dumont
    (@ardumont) <antoine.romain.dumont@gmail.com> on 2020-03-02 15:39:28
    +0100)
  * Upstream changes:     - v0.0.52     - loader.svn: Use swh.model
    objects within the loader     - tox.ini: Add debugging dev tool in
    dedicated environment     - converters: Clean up some more dead code
    - converters: Clean up dead code

 -- Software Heritage autobuilder (on jenkins-debian1) <jenkins@jenkins-debian1.internal.softwareheritage.org>  Mon, 02 Mar 2020 14:42:36 +0000

swh-loader-svn (0.0.51-1~swh1) unstable-swh; urgency=medium

  * New upstream release 0.0.51     - (tagged by Nicolas Dandrimont
    <nicolas@dandrimont.eu> on 2020-02-19 20:01:31 +0100)
  * Upstream changes:     - Release swh.loader.svn v0.0.51     - Ensure
    snapshots are properly linked by origin_visits     - Update tests
    for swh.storage v0.0.174

 -- Software Heritage autobuilder (on jenkins-debian1) <jenkins@jenkins-debian1.internal.softwareheritage.org>  Wed, 19 Feb 2020 19:20:03 +0000

swh-loader-svn (0.0.50-1~swh1) unstable-swh; urgency=medium

  * New upstream release 0.0.50     - (tagged by Antoine R. Dumont
    (@ardumont) <antoine.romain.dumont@gmail.com> on 2020-02-06 18:45:10
    +0100)
  * Upstream changes:     - v0.0.50     - loader.svn: Call storage's
    (skipped_)content_add endpoints     - Fix sphinx warnings

 -- Software Heritage autobuilder (on jenkins-debian1) <jenkins@jenkins-debian1.internal.softwareheritage.org>  Thu, 06 Feb 2020 17:57:08 +0000

swh-loader-svn (0.0.49-1~swh1) unstable-swh; urgency=medium

  * New upstream release 0.0.49     - (tagged by Antoine R. Dumont
    (@ardumont) <antoine.romain.dumont@gmail.com> on 2020-01-15 15:59:52
    +0100)
  * Upstream changes:     - v0.0.49     - svn.loader: Adapt according to
    latest loader-core simplification

 -- Software Heritage autobuilder (on jenkins-debian1) <jenkins@jenkins-debian1.internal.softwareheritage.org>  Wed, 15 Jan 2020 15:03:50 +0000

swh-loader-svn (0.0.48-1~swh1) unstable-swh; urgency=medium

  * New upstream release 0.0.48     - (tagged by Antoine R. Dumont
    (@ardumont) <antoine.romain.dumont@gmail.com> on 2019-12-12 14:14:12
    +0100)
  * Upstream changes:     - v0.0.48     - svn.loader: Migrate to new
    buffer/filter behavior

 -- Software Heritage autobuilder (on jenkins-debian1) <jenkins@jenkins-debian1.internal.softwareheritage.org>  Thu, 12 Dec 2019 13:17:31 +0000

swh-loader-svn (0.0.47-1~swh1) unstable-swh; urgency=medium

  * New upstream release 0.0.47     - (tagged by Antoine R. Dumont
    (@ardumont) <antoine.romain.dumont@gmail.com> on 2019-12-12 11:18:45
    +0100)
  * Upstream changes:     - v0.0.47     - tasks: Enforce kwargs use in
    task message

 -- Software Heritage autobuilder (on jenkins-debian1) <jenkins@jenkins-debian1.internal.softwareheritage.org>  Thu, 12 Dec 2019 10:21:55 +0000

swh-loader-svn (0.0.46-1~swh2) unstable-swh; urgency=medium

  * Fix build for python3.7 only

 -- Antoine R. Dumont (@ardumont) <antoine.romain.dumont@gmail.com>  Sat, 16 Feb 2019 02:43:37 +0100

swh-loader-svn (0.0.46-1~swh1) unstable-swh; urgency=medium

  * New upstream release 0.0.46     - (tagged by Antoine R. Dumont
    (@ardumont) <antoine.romain.dumont@gmail.com> on 2019-12-10 10:30:35
    +0100)
  * Upstream changes:     - v0.0.46     - tests: Migrate to use pytest-
    mock's mocker fixture     - tasks: Use celery's shared_task
    decorator     - loader.svn: Register svn worker     - svn.tasks:
    Rename tasks according to production's     - tasks: Adapt tasks
    according to the constructor unification     - svn: Unify loader
    constructor with url as parameter     - Fix a typo reported by
    codespell     - Add a pre-commit config file     - Migrate tox.ini
    to extras = xxx instead of deps = .[testing]     - De-specify
    testenv:py3     - Include all requirements in MANIFEST.in

 -- Software Heritage autobuilder (on jenkins-debian1) <jenkins@jenkins-debian1.internal.softwareheritage.org>  Tue, 10 Dec 2019 09:38:45 +0000

swh-loader-svn (0.0.45-1~swh1) unstable-swh; urgency=medium

  * New upstream release 0.0.45     - (tagged by Stefano Zacchiroli
    <zack@upsilon.cc> on 2019-10-10 14:43:18 +0200)
  * Upstream changes:     - v0.0.45     - * typing: minimal changes to
    make a no-op mypy run pass     - * tox.ini: Fix py3 environment to
    use packaged tests     - * Add attribute visit_type.     - * Fix
    warning about pytest.mark.fs.     - * add code of conduct document
    - * CONTRIBUTORS: add Ishan Bhanuka     - * Remove unnecessary noqa
    - * Update dependency on swh-storage.     - * Update argument name.
    - * Use origin urls instead of origin ids.     - * update
    requirements     - * Update coverage gitignore     - *
    SvnLoaderFromRemoteDump: Add some debug output when svnrdump is
    running     - * Remove debian packaging from master branch

 -- Software Heritage autobuilder (on jenkins-debian1) <jenkins@jenkins-debian1.internal.softwareheritage.org>  Thu, 10 Oct 2019 12:46:37 +0000

swh-loader-svn (0.0.44-1~swh3) unstable-swh; urgency=low

  * New upstream release (fixing the distribution)

 -- Antoine Romain Dumont <antoine.romain.dumont@gmail.com>  Sat, 16 Feb 2019 02:43:37 +0100

swh-loader-svn (0.0.44-1~swh2) unstable; urgency=low

  * New upstream release to fix debian packaging

 -- Antoine Romain Dumont <antoine.romain.dumont@gmail.com>  Sat, 16 Feb 2019 02:19:27 +0100

swh-loader-svn (0.0.44-1~swh1) unstable-swh; urgency=medium

  * New upstream release 0.0.44     - (tagged by David Douard
    <david.douard@sdfa3.org> on 2019-02-07 17:35:43 +0100)
  * Upstream changes:     - v0.0.44

 -- Software Heritage autobuilder (on jenkins-debian1) <jenkins@jenkins-debian1.internal.softwareheritage.org>  Thu, 07 Feb 2019 16:41:45 +0000

swh-loader-svn (0.0.42-1~swh1) unstable-swh; urgency=medium

  * v0.0.43
  * loader: Rename default branch as HEAD
  * svn.tests: Refactor using loader-core mixins
  * setup: prepare for pypi upload
  * Add requirements-test.txt
  * docs: add title and brief module description

 -- Antoine R. Dumont (@ardumont) <antoine.romain.dumont@gmail.com>  Thu, 11 Oct 2018 14:52:54 +0200

swh-loader-svn (0.0.41-1~swh1) unstable-swh; urgency=medium

  * v0.0.41
  * Fix UnicodeDecodeError when decoding user-defined svn properties
  * preventing the origin ingestion to finish (T946)
  * Fix CR/LF issue preventing the origin ingestion to finish (T570)
  * svn.loader: Add more efficient loader based on remote dumps
  * svn.loader: Refactoring (align loader with other, name conventions,
  * improve maintenance, simplify some code, etc...)

 -- Antoine R. Dumont (@ardumont) <antoine.romain.dumont@gmail.com>  Fri, 28 Sep 2018 12:16:31 +0200

swh-loader-svn (0.0.40-1~swh1) unstable-swh; urgency=medium

  * v0.0.40
  * svn/loader: Remove wrong parameter name in dangling clean up call
  * svn/loader: Refactor: Reuse loader.core.utils.clean_dangling_folders
  * svn/tasks: Explicit tasks' arguments
  * svn/loader: Add pre-cleanup step to clean potential dangling folders
  * d/control: Bump to latest python3-swh.loader.core

 -- Antoine R. Dumont (@ardumont) <antoine.romain.dumont@gmail.com>  Fri, 09 Mar 2018 14:51:09 +0100

swh-loader-svn (0.0.39-1~swh1) unstable-swh; urgency=medium

  * v0.0.39
  * Improve origin_visit initialization step
  * Properly sandbox the prepare statement so that if it breaks, we can
  * update appropriately the visit with the correct status

 -- Antoine R. Dumont (@ardumont) <antoine.romain.dumont@gmail.com>  Wed, 07 Mar 2018 11:31:34 +0100

swh-loader-svn (0.0.38-1~swh1) unstable-swh; urgency=medium

  * v0.0.38
  * In failure mode, try harder to make snapshot

 -- Antoine R. Dumont (@ardumont) <antoine.romain.dumont@gmail.com>  Fri, 09 Feb 2018 14:13:30 +0100

swh-loader-svn (0.0.37-1~swh1) unstable-swh; urgency=medium

  * v0.0.37
  * swh.loader.svn: Detect eol inconsistency and make the loading fail
  * swh.loader.svn: Reduce log verbosity
  * swh.loader.svn: Migrate exception to their specific module

 -- Antoine R. Dumont (@ardumont) <antoine.romain.dumont@gmail.com>  Thu, 08 Feb 2018 17:57:15 +0100

swh-loader-svn (0.0.36-1~swh1) unstable-swh; urgency=medium

  * v0.0.36
  * swh.loader.svn: Fix corner edge case on symbolic link
  * swh.loader.svn: Deal with empty svn repository edge case

 -- Antoine R. Dumont (@ardumont) <antoine.romain.dumont@gmail.com>  Wed, 07 Feb 2018 12:36:45 +0100

swh-loader-svn (0.0.35-1~swh1) unstable-swh; urgency=medium

  * Release swh.loader.svn v0.0.35
  * Update to use snapshots instead of occurrences
  * Properly return loader status to scheduler

 -- Nicolas Dandrimont <nicolas@dandrimont.eu>  Tue, 06 Feb 2018 14:40:28 +0100

swh-loader-svn (0.0.34-1~swh1) unstable-swh; urgency=medium

  * v0.0.34
  * Unify temporary directory naming

 -- Antoine R. Dumont (@ardumont) <antoine.romain.dumont@gmail.com>  Fri, 15 Dec 2017 12:26:50 +0100

swh-loader-svn (0.0.33-1~swh1) unstable-swh; urgency=medium

  * v0.0.33
  * swh.loader.svn: Add option to load a repository from scratch
  * swh.loader.svn.loader: Fix special symlink case

 -- Antoine R. Dumont (@ardumont) <antoine.romain.dumont@gmail.com>  Fri, 08 Dec 2017 17:38:37 +0100

swh-loader-svn (0.0.32-1~swh1) unstable-swh; urgency=medium

  * v0.0.32
  * d/control: Bump dependency to latest swh-loader-core
  * tests: Add commits with wrong symbolic links (broken, empty space)
  * ra: Fix not cleaned up path leading to file exists error
  * docs: add absolute anchor to documentation index

 -- Antoine R. Dumont (@ardumont) <antoine.romain.dumont@gmail.com>  Wed, 08 Nov 2017 13:22:42 +0100

swh-loader-svn (0.0.31-1~swh1) unstable-swh; urgency=medium

  * v0.0.31
  * swh.loader.svn.ra: Fix blank space in symlink path split problem
  * swh.loader.svn.ra: Fix missing case about existing directory
  * swh.loader.svn.ra: Explicit the closure
  * swh.loader.svn: Deal with origin creation inhibition in base class
  * swh.loader.svn: Remove unneeded instruction
  * swh.loader.svn: Fix initializing the origin multiple times
  * swh.loader.svn: Remove unneeded except clause
  * swh.loader.svn: uneventful visit is not an error

 -- Antoine R. Dumont (@ardumont) <antoine.romain.dumont@gmail.com>  Tue, 24 Oct 2017 16:35:01 +0200

swh-loader-svn (0.0.30-1~swh1) unstable-swh; urgency=medium

  * Release swh.loader.svn version 0.0.30
  * Update packaging runes

 -- Nicolas Dandrimont <nicolas@dandrimont.eu>  Thu, 12 Oct 2017 18:07:58 +0200

swh-loader-svn (0.0.29-1~swh1) unstable-swh; urgency=medium

  * v0.0.29
  * swh.loader.svn.loader: Fix missing revision id key (which can lead
  * to an empty partial visit for example in the case of a repository
  * holding an svn:externals property).

 -- Antoine R. Dumont (@ardumont) <antoine.romain.dumont@gmail.com>  Mon, 09 Oct 2017 16:02:23 +0200

swh-loader-svn (0.0.28-1~swh1) unstable-swh; urgency=medium

  * Release swh.loader.svn v0.0.28
  * Replace swh.model.git with swh.model.from_disk

 -- Nicolas Dandrimont <nicolas@dandrimont.eu>  Fri, 06 Oct 2017 17:18:57 +0200

swh-loader-svn (0.0.27-1~swh1) unstable-swh; urgency=medium

  * v0.0.27
  * d/control: Bump dependency to latest swh.loader.core
  * swh.loader.svn: Add args to raised exception in edge cases
  * swh-hashtree: Fix no longer existing swh.core.hashutil import
  * docs/: add sphinx apidoc generation skeleton

 -- Antoine R. Dumont (@ardumont) <antoine.romain.dumont@gmail.com>  Tue, 03 Oct 2017 19:01:26 +0200

swh-loader-svn (0.0.26-1~swh1) unstable-swh; urgency=medium

  * Release swh.loader.svn 0.0.26
  * update tasks to new swh.scheduler API

 -- Nicolas Dandrimont <nicolas@dandrimont.eu>  Mon, 12 Jun 2017 18:25:40 +0200

swh-loader-svn (0.0.25-1~swh1) unstable-swh; urgency=medium

  * v0.0.25
  * Add blake2s256 new hash computation on content
  * Use gzip instead of pigz
  * Migrate from swh.core.hashutil to swh.model.hashutil

 -- Antoine R. Dumont (@ardumont) <antoine.romain.dumont@gmail.com>  Tue, 04 Apr 2017 14:18:57 +0200

swh-loader-svn (0.0.24-1~swh1) unstable-swh; urgency=medium

  * v0.0.24
  * Simplify loader's logic

 -- Antoine R. Dumont (@ardumont) <antoine.romain.dumont@gmail.com>  Wed, 22 Feb 2017 14:09:15 +0100

swh-loader-svn (0.0.23-1~swh1) unstable-swh; urgency=medium

  * Release swh.loader.svn v0.0.23
  * Return timestamps as pairs of integers (Close T680)

 -- Nicolas Dandrimont <nicolas@dandrimont.eu>  Tue, 14 Feb 2017 19:40:27 +0100

swh-loader-svn (0.0.22-1~swh1) unstable-swh; urgency=medium

  * v0.0.22
  * Pass optionally the visit date to producer

 -- Antoine R. Dumont (@ardumont) <antoine.romain.dumont@gmail.com>  Tue, 10 Jan 2017 15:03:45 +0100

swh-loader-svn (0.0.21-1~swh1) unstable-swh; urgency=medium

  * v0.0.21
  * Use the dump's fetch date as visit date

 -- Antoine R. Dumont (@ardumont) <antoine.romain.dumont@gmail.com>  Tue, 10 Jan 2017 15:03:24 +0100

swh-loader-svn (0.0.20-1~swh1) unstable-swh; urgency=medium

  * v0.0.20
  * Fix function call

 -- Antoine R. Dumont (@ardumont) <antoine.romain.dumont@gmail.com>  Fri, 06 Jan 2017 15:38:14 +0100

swh-loader-svn (0.0.19-1~swh1) unstable-swh; urgency=medium

  * v0.0.19
  * Rename task_queue adequately
  * Fix - Remove empty temporary directory in corner cases
  * Fix generator issue when using local storage

 -- Antoine R. Dumont (@ardumont) <antoine.romain.dumont@gmail.com>  Fri, 06 Jan 2017 14:10:19 +0100

swh-loader-svn (0.0.18-1~swh1) unstable-swh; urgency=medium

  * v0.0.18
  * Add check revision hash computation divergence during loading
  * Add task to load a svn repository from an archive dump and load the
  * repository
  * Raise error when svn:externals keyword is encountered (T610) since
  * it's not dealt with yet.
  * Revert modifications related to svn:eol-style since no good policy
    has
  * been found yet to deal with it

 -- Antoine R. Dumont (@ardumont) <antoine.romain.dumont@gmail.com>  Thu, 15 Dec 2016 10:57:26 +0100

swh-loader-svn (0.0.17-1~swh1) unstable-swh; urgency=medium

  * v0.0.17
  * Force eol conversion when needed

 -- Antoine R. Dumont (@ardumont) <antoine.romain.dumont@gmail.com>  Thu, 08 Dec 2016 18:25:55 +0100

swh-loader-svn (0.0.16-1~swh1) unstable-swh; urgency=medium

  * v0.0.16
  * Improve origin_visit policy

 -- Antoine R. Dumont (@ardumont) <antoine.romain.dumont@gmail.com>  Fri, 26 Aug 2016 15:59:31 +0200

swh-loader-svn (0.0.15-1~swh1) unstable-swh; urgency=medium

  * v0.0.15
  * Update svn loader to register origin_visit's state

 -- Antoine R. Dumont (@ardumont) <antoine.romain.dumont@gmail.com>  Wed, 24 Aug 2016 14:56:54 +0200

swh-loader-svn (0.0.14-1~swh1) unstable-swh; urgency=medium

  * v0.0.14
  * Update svn loader to register origin_visit's state

 -- Antoine R. Dumont (@ardumont) <antoine.romain.dumont@gmail.com>  Tue, 23 Aug 2016 16:38:16 +0200

swh-loader-svn (0.0.13-1~swh1) unstable-swh; urgency=medium

  * v0.0.13

 -- Antoine R. Dumont (@ardumont) <antoine.romain.dumont@gmail.com>  Thu, 18 Aug 2016 10:30:13 +0200

swh-loader-svn (0.0.12-1~swh1) unstable-swh; urgency=medium

  * v0.0.12
  * Inhibit keyword expansion during export phase (svn update)

 -- Antoine R. Dumont (@ardumont) <antoine.romain.dumont@gmail.com>  Wed, 06 Jul 2016 16:17:51 +0200

swh-loader-svn (0.0.11-1~swh1) unstable-swh; urgency=medium

  * v0.0.11
  * Reschedule when error on loading an svn repository
  * Start from last known revision
  * Permit to load local mirror with remote mirror origin

 -- Antoine R. Dumont (@ardumont) <antoine.romain.dumont@gmail.com>  Fri, 01 Jul 2016 16:51:37 +0200

swh-loader-svn (0.0.10-1~swh1) unstable-swh; urgency=medium

  * v0.0.10
  * Add retry policy around britle action (connection to remote svn
    server)

 -- Antoine R. Dumont (@ardumont) <antoine.romain.dumont@gmail.com>  Sat, 25 Jun 2016 11:30:34 +0200

swh-loader-svn (0.0.9-1~swh1) unstable-swh; urgency=medium

  * v0.0.9
  * Restrict loader to 2 possible policies: swh, git-svn
  * Improve coverage
  * Update README

 -- Antoine R. Dumont (@ardumont) <antoine.romain.dumont@gmail.com>  Fri, 24 Jun 2016 13:56:54 +0200

swh-loader-svn (0.0.8-1~swh1) unstable-swh; urgency=medium

  * v0.0.8
  * Use remote-access approach to hash and compute hashes from svn
  * repository (migrate major dependency from pysvn to subvertpy)

 -- Antoine R. Dumont (@ardumont) <antoine.romain.dumont@gmail.com>  Sat, 11 Jun 2016 19:55:54 +0200

swh-loader-svn (0.0.7-1~swh1) unstable-swh; urgency=medium

  * v0.0.7
  * d/control: Bump dependency version to latest swh-model

 -- Antoine R. Dumont (@ardumont) <antoine.romain.dumont@gmail.com>  Thu, 26 May 2016 16:10:32 +0200

swh-loader-svn (0.0.6-1~swh1) unstable-swh; urgency=medium

  * v0.0.6
  * d/control: Bump swh-model dependency
  * Simplify ignore folder corner cases
  * Rework log

 -- Antoine R. Dumont (@ardumont) <antoine.romain.dumont@gmail.com>  Wed, 25 May 2016 23:53:10 +0200

swh-loader-svn (0.0.5-1~swh1) unstable-swh; urgency=medium

  * v0.0.5
  * Add svn update behavior as option (default to True)
  * d/control: Bump dependency version to swh-loader-core

 -- Antoine R. Dumont (@ardumont) <antoine.romain.dumont@gmail.com>  Wed, 25 May 2016 12:44:35 +0200

swh-loader-svn (0.0.4-1~swh1) unstable-swh; urgency=medium

  * v0.0.4
  * Add options for git-svn like behavior (git svn clone <url> --no-
    metadata)
  * Ignore empty folder
  * Add extra-line in svn commit message
  * No revision metadata (beware that this break the update repo
  * mechanism)
  * Also, use <user>@<repo-uuid> pattern for committer/author

 -- Antoine R. Dumont (@ardumont) <antoine.romain.dumont@gmail.com>  Tue, 24 May 2016 17:04:40 +0200

swh-loader-svn (0.0.3-1~swh1) unstable-swh; urgency=medium

  * v0.0.3
  * Improve filesystem cleanup (before: left empty directory)
  * Use pysvn to extract uuid information (before: subprocess with
    subversion call)
  * Keep the working copy's name on the local checkout

 -- Antoine R. Dumont (@ardumont) <antoine.romain.dumont@gmail.com>  Fri, 15 Apr 2016 16:10:51 +0200

swh-loader-svn (0.0.2-1~swh1) unstable-swh; urgency=medium

  * v0.0.2
  * Update to the right swh dependencies.

 -- Antoine R. Dumont (@ardumont) <antoine.romain.dumont@gmail.com>  Fri, 15 Apr 2016 13:02:04 +0200

swh-loader-svn (0.0.1-1~swh1) unstable-swh; urgency=medium

  * Initial release
  * v0.0.1

 -- Antoine R. Dumont (@ardumont) <antoine.romain.dumont@gmail.com>  Wed, 13 Apr 2016 16:46:37 +0200<|MERGE_RESOLUTION|>--- conflicted
+++ resolved
@@ -1,10 +1,3 @@
-<<<<<<< HEAD
-swh-loader-svn (0.1.1-1~swh2~bpo10+1) buster-swh; urgency=medium
-
-  * Rebuild for buster-swh
-
- -- Software Heritage autobuilder (on jenkins-debian1) <jenkins@jenkins-debian1.internal.softwareheritage.org>  Wed, 03 Jun 2020 14:17:30 +0000
-=======
 swh-loader-svn (0.1.2-1~swh1) unstable-swh; urgency=medium
 
   * New upstream release 0.1.2     - (tagged by Antoine R. Dumont
@@ -20,7 +13,6 @@
   * Enable build for python3.8 (Debian ships a patched subvertpy.)
 
  -- Nicolas Dandrimont <olasd@debian.org>  Wed, 03 Jun 2020 16:27:53 +0200
->>>>>>> f50fde3c
 
 swh-loader-svn (0.1.1-1~swh2) unstable-swh; urgency=medium
 
