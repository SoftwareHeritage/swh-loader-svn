--- conflicted
+++ resolved
@@ -1,17 +1,9 @@
-<<<<<<< HEAD
-swh-loader-svn (0.0.25-1~swh1~bpo9+1) stretch-swh; urgency=medium
-
-  * Rebuild for stretch-backports.
-
- -- Antoine R. Dumont (@ardumont) <antoine.romain.dumont@gmail.com>  Tue, 04 Apr 2017 14:18:57 +0200
-=======
 swh-loader-svn (0.0.26-1~swh1) unstable-swh; urgency=medium
 
   * Release swh.loader.svn 0.0.26
   * update tasks to new swh.scheduler API
 
  -- Nicolas Dandrimont <nicolas@dandrimont.eu>  Mon, 12 Jun 2017 18:25:40 +0200
->>>>>>> 870e5570
 
 swh-loader-svn (0.0.25-1~swh1) unstable-swh; urgency=medium
 
