<<<<<<< HEAD
swh-loader-svn (0.0.5-1~swh1~bpo9+1) stretch-swh; urgency=medium

  * Rebuild for stretch-backports.

 -- Antoine R. Dumont (@ardumont) <antoine.romain.dumont@gmail.com>  Wed, 25 May 2016 12:44:34 +0200
=======
swh-loader-svn (0.0.6-1~swh1) unstable-swh; urgency=medium

  * v0.0.6
  * d/control: Bump swh-model dependency
  * Simplify ignore folder corner cases
  * Rework log

 -- Antoine R. Dumont (@ardumont) <antoine.romain.dumont@gmail.com>  Wed, 25 May 2016 23:53:10 +0200
>>>>>>> 3ee6b086

swh-loader-svn (0.0.5-1~swh1) unstable-swh; urgency=medium

  * v0.0.5
  * Add svn update behavior as option (default to True)
  * d/control: Bump dependency version to swh-loader-core

 -- Antoine R. Dumont (@ardumont) <antoine.romain.dumont@gmail.com>  Wed, 25 May 2016 12:44:35 +0200

swh-loader-svn (0.0.4-1~swh1) unstable-swh; urgency=medium

  * v0.0.4
  * Add options for git-svn like behavior (git svn clone <url> --no-
    metadata)
  * Ignore empty folder
  * Add extra-line in svn commit message
  * No revision metadata (beware that this break the update repo
  * mechanism)
  * Also, use <user>@<repo-uuid> pattern for committer/author

 -- Antoine R. Dumont (@ardumont) <antoine.romain.dumont@gmail.com>  Tue, 24 May 2016 17:04:40 +0200

swh-loader-svn (0.0.3-1~swh1) unstable-swh; urgency=medium

  * v0.0.3
  * Improve filesystem cleanup (before: left empty directory)
  * Use pysvn to extract uuid information (before: subprocess with
    subversion call)
  * Keep the working copy's name on the local checkout

 -- Antoine R. Dumont (@ardumont) <antoine.romain.dumont@gmail.com>  Fri, 15 Apr 2016 16:10:51 +0200

swh-loader-svn (0.0.2-1~swh1) unstable-swh; urgency=medium

  * v0.0.2
  * Update to the right swh dependencies.

 -- Antoine R. Dumont (@ardumont) <antoine.romain.dumont@gmail.com>  Fri, 15 Apr 2016 13:02:04 +0200

swh-loader-svn (0.0.1-1~swh1) unstable-swh; urgency=medium

  * Initial release
  * v0.0.1

 -- Antoine R. Dumont (@ardumont) <antoine.romain.dumont@gmail.com>  Wed, 13 Apr 2016 16:46:37 +0200<|MERGE_RESOLUTION|>--- conflicted
+++ resolved
@@ -1,10 +1,3 @@
-<<<<<<< HEAD
-swh-loader-svn (0.0.5-1~swh1~bpo9+1) stretch-swh; urgency=medium
-
-  * Rebuild for stretch-backports.
-
- -- Antoine R. Dumont (@ardumont) <antoine.romain.dumont@gmail.com>  Wed, 25 May 2016 12:44:34 +0200
-=======
 swh-loader-svn (0.0.6-1~swh1) unstable-swh; urgency=medium
 
   * v0.0.6
@@ -13,7 +6,6 @@
   * Rework log
 
  -- Antoine R. Dumont (@ardumont) <antoine.romain.dumont@gmail.com>  Wed, 25 May 2016 23:53:10 +0200
->>>>>>> 3ee6b086
 
 swh-loader-svn (0.0.5-1~swh1) unstable-swh; urgency=medium
 
